--- conflicted
+++ resolved
@@ -1,10 +1,6 @@
 from typing import Dict, Optional
 
-<<<<<<< HEAD
 import gymnasium as gym
-=======
-import gym
->>>>>>> 06ad5a88
 import numpy as np
 import pytest
 import torch as th
@@ -36,29 +32,17 @@
     def step(self, action):
         self.n_steps += 1
 
-<<<<<<< HEAD
-        done = truncated = False
-        reward = 0.0
-        if self.n_steps >= self.max_steps:
-            reward = 1.0
-            done = True
-=======
         terminated = truncated = False
         reward = 0.0
         if self.n_steps >= self.max_steps:
             reward = 1.0
             terminated = True
->>>>>>> 06ad5a88
             # To simplify GAE computation checks,
             # we do not consider truncation here.
             # Truncations are checked in InfiniteHorizonEnv
             truncated = False
 
-<<<<<<< HEAD
-        return self.observation_space.sample(), reward, done, truncated, {}
-=======
         return self.observation_space.sample(), reward, terminated, truncated, {}
->>>>>>> 06ad5a88
 
 
 class InfiniteHorizonEnv(gym.Env):
