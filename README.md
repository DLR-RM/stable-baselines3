<img src="docs/\_static/img/logo.png" align="right" width="40%"/>

[![pipeline status](https://gitlab.com/araffin/stable-baselines3/badges/master/pipeline.svg)](https://gitlab.com/araffin/stable-baselines3/-/commits/master) [![Documentation Status](https://readthedocs.org/projects/stable-baselines/badge/?version=master)](https://stable-baselines3.readthedocs.io/en/master/?badge=master) [![coverage report](https://gitlab.com/araffin/stable-baselines3/badges/master/coverage.svg)](https://gitlab.com/araffin/stable-baselines3/-/commits/master)
[![codestyle](https://img.shields.io/badge/code%20style-black-000000.svg)](https://github.com/psf/black)


# Stable Baselines3

Stable Baselines3 (SB3) is a set of reliable implementations of reinforcement learning algorithms in PyTorch. It is the next major version of [Stable Baselines](https://github.com/hill-a/stable-baselines).

You can read a detailed presentation of Stable Baselines3 in the [v1.0 blog post](https://araffin.github.io/post/sb3/) or our [JMLR paper](https://jmlr.org/papers/volume22/20-1364/20-1364.pdf).


These algorithms will make it easier for the research community and industry to replicate, refine, and identify new ideas, and will create good baselines to build projects on top of. We expect these tools will be used as a base around which new ideas can be added, and as a tool for comparing a new approach against existing ones. We also hope that the simplicity of these tools will allow beginners to experiment with a more advanced toolset, without being buried in implementation details.

**Note: despite its simplicity of use, Stable Baselines3 (SB3) assumes you have some knowledge about Reinforcement Learning (RL).** You should not utilize this library without some practice. To that extent, we provide good resources in the [documentation](https://stable-baselines3.readthedocs.io/en/master/guide/rl.html) to get started with RL.

## Main Features

**The performance of each algorithm was tested** (see *Results* section in their respective page),
you can take a look at the issues [#48](https://github.com/DLR-RM/stable-baselines3/issues/48) and [#49](https://github.com/DLR-RM/stable-baselines3/issues/49) for more details.


| **Features**                | **Stable-Baselines3** |
| --------------------------- | ----------------------|
| State of the art RL methods | :heavy_check_mark: |
| Documentation               | :heavy_check_mark: |
| Custom environments         | :heavy_check_mark: |
| Custom policies             | :heavy_check_mark: |
| Common interface            | :heavy_check_mark: |
| `Dict` observation space support  | :heavy_check_mark: |
| Ipython / Notebook friendly | :heavy_check_mark: |
| Tensorboard support         | :heavy_check_mark: |
| PEP8 code style             | :heavy_check_mark: |
| Custom callback             | :heavy_check_mark: |
| High code coverage          | :heavy_check_mark: |
| Type hints                  | :heavy_check_mark: |


### Planned features

Please take a look at the [Roadmap](https://github.com/DLR-RM/stable-baselines3/issues/1) and [Milestones](https://github.com/DLR-RM/stable-baselines3/milestones).

## Migration guide: from Stable-Baselines (SB2) to Stable-Baselines3 (SB3)

A migration guide from SB2 to SB3 can be found in the [documentation](https://stable-baselines3.readthedocs.io/en/master/guide/migration.html).

## Documentation

Documentation is available online: [https://stable-baselines3.readthedocs.io/](https://stable-baselines3.readthedocs.io/)

## RL Baselines3 Zoo: A Training Framework for Stable Baselines3 Reinforcement Learning Agents

[RL Baselines3 Zoo](https://github.com/DLR-RM/rl-baselines3-zoo) is a training framework for Reinforcement Learning (RL).

It provides scripts for training, evaluating agents, tuning hyperparameters, plotting results and recording videos.

In addition, it includes a collection of tuned hyperparameters for common environments and RL algorithms, and agents trained with those settings.

Goals of this repository:

1. Provide a simple interface to train and enjoy RL agents
2. Benchmark the different Reinforcement Learning algorithms
3. Provide tuned hyperparameters for each environment and RL algorithm
4. Have fun with the trained agents!

Github repo: https://github.com/DLR-RM/rl-baselines3-zoo

Documentation: https://stable-baselines3.readthedocs.io/en/master/guide/rl_zoo.html

## SB3-Contrib: Experimental RL Features

We implement experimental features in a separate contrib repository: [SB3-Contrib](https://github.com/Stable-Baselines-Team/stable-baselines3-contrib)

This allows SB3 to maintain a stable and compact core, while still providing the latest features, like Truncated Quantile Critics (TQC), Quantile Regression DQN (QR-DQN) or PPO with invalid action masking (Maskable PPO).

Documentation is available online: [https://sb3-contrib.readthedocs.io/](https://sb3-contrib.readthedocs.io/)


## Installation

**Note:** Stable-Baselines3 supports PyTorch >= 1.8.1.

### Prerequisites
Stable Baselines3 requires python 3.7+.

#### Windows 10

To install stable-baselines on Windows, please look at the [documentation](https://stable-baselines3.readthedocs.io/en/master/guide/install.html#prerequisites).


### Install using pip
Install the Stable Baselines3 package:
```
pip install stable-baselines3[extra]
```
**Note:** Some shells such as Zsh require quotation marks around brackets, i.e. `pip install 'stable-baselines3[extra]'` ([More Info](https://stackoverflow.com/a/30539963)).

This includes an optional dependencies like Tensorboard, OpenCV or `atari-py` to train on atari games. If you do not need those, you can use:
```
pip install stable-baselines3
```

Please read the [documentation](https://stable-baselines3.readthedocs.io/) for more details and alternatives (from source, using docker).


## Example

Most of the library tries to follow a sklearn-like syntax for the Reinforcement Learning algorithms.

Here is a quick example of how to train and run PPO on a cartpole environment:
```python
import gym

from stable_baselines3 import PPO

env = gym.make("CartPole-v1")

model = PPO("MlpPolicy", env, verbose=1)
model.learn(total_timesteps=10000)

obs = env.reset()
for i in range(1000):
    action, _states = model.predict(obs, deterministic=True)
    obs, reward, done, info = env.step(action)
    env.render()
    if done:
      obs = env.reset()

env.close()
```

Or just train a model with a one liner if [the environment is registered in Gym](https://github.com/openai/gym/wiki/Environments) and if [the policy is registered](https://stable-baselines3.readthedocs.io/en/master/guide/custom_policy.html):

```python
from stable_baselines3 import PPO

model = PPO('MlpPolicy', 'CartPole-v1').learn(10000)
```

Please read the [documentation](https://stable-baselines3.readthedocs.io/) for more examples.


## Try it online with Colab Notebooks !

All the following examples can be executed online using Google colab notebooks:

- [Full Tutorial](https://github.com/araffin/rl-tutorial-jnrr19)
- [All Notebooks](https://github.com/Stable-Baselines-Team/rl-colab-notebooks/tree/sb3)
- [Getting Started](https://colab.research.google.com/github/Stable-Baselines-Team/rl-colab-notebooks/blob/sb3/stable_baselines_getting_started.ipynb)
- [Training, Saving, Loading](https://colab.research.google.com/github/Stable-Baselines-Team/rl-colab-notebooks/blob/sb3/saving_loading_dqn.ipynb)
- [Multiprocessing](https://colab.research.google.com/github/Stable-Baselines-Team/rl-colab-notebooks/blob/sb3/multiprocessing_rl.ipynb)
- [Monitor Training and Plotting](https://colab.research.google.com/github/Stable-Baselines-Team/rl-colab-notebooks/blob/sb3/monitor_training.ipynb)
- [Atari Games](https://colab.research.google.com/github/Stable-Baselines-Team/rl-colab-notebooks/blob/sb3/atari_games.ipynb)
- [RL Baselines Zoo](https://colab.research.google.com/github/Stable-Baselines-Team/rl-colab-notebooks/blob/sb3/rl-baselines-zoo.ipynb)
- [PyBullet](https://colab.research.google.com/github/Stable-Baselines-Team/rl-colab-notebooks/blob/sb3/pybullet.ipynb)


## Implemented Algorithms

| **Name**         | **Recurrent**      | `Box`          | `Discrete`     | `MultiDiscrete` | `MultiBinary`  | **Multi Processing**              |
| ------------------- | ------------------ | ------------------ | ------------------ | ------------------- | ------------------ | --------------------------------- |
<<<<<<< HEAD
| A2C   | :x: | :heavy_check_mark: | :heavy_check_mark: | :heavy_check_mark:  | :heavy_check_mark: | :heavy_check_mark: |
| DDPG  | :x: | :heavy_check_mark: | :x:                | :x:                 | :x:                | :heavy_check_mark: |
| DQN   | :x: | :x: | :heavy_check_mark: | :x:                 | :x:                | :heavy_check_mark: |
| HER   | :x: | :heavy_check_mark: | :heavy_check_mark: | :x:  | :x:                | :heavy_check_mark: |
=======
| A2C   | :x: | :heavy_check_mark: | :heavy_check_mark: | :heavy_check_mark: | :heavy_check_mark: | :heavy_check_mark: |
| DDPG  | :x: | :heavy_check_mark: | :x:                | :x:                 | :x:                | :heavy_check_mark: |
| DQN   | :x: | :x: | :heavy_check_mark: | :x:                 | :x:                | :heavy_check_mark: |
| HER   | :x: | :heavy_check_mark: | :heavy_check_mark: | :x:                 | :x:                | :x: |
>>>>>>> e2414739
| PPO   | :x: | :heavy_check_mark: | :heavy_check_mark: | :heavy_check_mark:  | :heavy_check_mark: | :heavy_check_mark: |
| SAC   | :x: | :heavy_check_mark: | :x:                | :x:                 | :x:                | :heavy_check_mark: |
| TD3   | :x: | :heavy_check_mark: | :x:                | :x:                 | :x:                | :heavy_check_mark: |
| QR-DQN<sup>[1](#f1)</sup>  | :x: | :x: | :heavy_check_mark: | :x:                 | :x:                | :heavy_check_mark: |
| TQC<sup>[1](#f1)</sup>   | :x: | :heavy_check_mark: | :x:                | :x:                 | :x: | :heavy_check_mark: |
| Maskable PPO<sup>[1](#f1)</sup>   | :x: | :x: | :heavy_check_mark: | :heavy_check_mark:  | :heavy_check_mark: | :heavy_check_mark:  |

<b id="f1">1</b>: Implemented in [SB3 Contrib](https://github.com/Stable-Baselines-Team/stable-baselines3-contrib) GitHub repository.

Actions `gym.spaces`:
 * `Box`: A N-dimensional box that containes every point in the action space.
 * `Discrete`: A list of possible actions, where each timestep only one of the actions can be used.
 * `MultiDiscrete`: A list of possible actions, where each timestep only one action of each discrete set can be used.
 * `MultiBinary`: A list of possible actions, where each timestep any of the actions can be used in any combination.



## Testing the installation
All unit tests in stable baselines3 can be run using `pytest` runner:
```
pip install pytest pytest-cov
make pytest
```

You can also do a static type check using `pytype`:
```
pip install pytype
make type
```

Codestyle check with `flake8`:
```
pip install flake8
make lint
```

## Projects Using Stable-Baselines3

We try to maintain a list of project using stable-baselines3 in the [documentation](https://stable-baselines3.readthedocs.io/en/master/misc/projects.html),
please tell us when if you want your project to appear on this page ;)

## Citing the Project

To cite this repository in publications:

```bibtex
@article{stable-baselines3,
  author  = {Antonin Raffin and Ashley Hill and Adam Gleave and Anssi Kanervisto and Maximilian Ernestus and Noah Dormann},
  title   = {Stable-Baselines3: Reliable Reinforcement Learning Implementations},
  journal = {Journal of Machine Learning Research},
  year    = {2021},
  volume  = {22},
  number  = {268},
  pages   = {1-8},
  url     = {http://jmlr.org/papers/v22/20-1364.html}
}
```

## Maintainers

Stable-Baselines3 is currently maintained by [Ashley Hill](https://github.com/hill-a) (aka @hill-a), [Antonin Raffin](https://araffin.github.io/) (aka [@araffin](https://github.com/araffin)), [Maximilian Ernestus](https://github.com/ernestum) (aka @ernestum), [Adam Gleave](https://github.com/adamgleave) (@AdamGleave) and [Anssi Kanervisto](https://github.com/Miffyli) (@Miffyli).

**Important Note: We do not do technical support, nor consulting** and don't answer personal questions per email.
Please post your question on the [RL Discord](https://discord.com/invite/xhfNqQv), [Reddit](https://www.reddit.com/r/reinforcementlearning/) or [Stack Overflow](https://stackoverflow.com/) in that case.


## How To Contribute

To any interested in making the baselines better, there is still some documentation that needs to be done.
If you want to contribute, please read [**CONTRIBUTING.md**](./CONTRIBUTING.md) guide first.

## Acknowledgments

The initial work to develop Stable Baselines3 was partially funded by the project *Reduced Complexity Models* from the *Helmholtz-Gemeinschaft Deutscher Forschungszentren*.

The original version, Stable Baselines, was created in the [robotics lab U2IS](http://u2is.ensta-paristech.fr/index.php?lang=en) ([INRIA Flowers](https://flowers.inria.fr/) team) at [ENSTA ParisTech](http://www.ensta-paristech.fr/en).


Logo credits: [L.M. Tenkes](https://www.instagram.com/lucillehue/)<|MERGE_RESOLUTION|>--- conflicted
+++ resolved
@@ -160,17 +160,10 @@
 
 | **Name**         | **Recurrent**      | `Box`          | `Discrete`     | `MultiDiscrete` | `MultiBinary`  | **Multi Processing**              |
 | ------------------- | ------------------ | ------------------ | ------------------ | ------------------- | ------------------ | --------------------------------- |
-<<<<<<< HEAD
-| A2C   | :x: | :heavy_check_mark: | :heavy_check_mark: | :heavy_check_mark:  | :heavy_check_mark: | :heavy_check_mark: |
-| DDPG  | :x: | :heavy_check_mark: | :x:                | :x:                 | :x:                | :heavy_check_mark: |
-| DQN   | :x: | :x: | :heavy_check_mark: | :x:                 | :x:                | :heavy_check_mark: |
-| HER   | :x: | :heavy_check_mark: | :heavy_check_mark: | :x:  | :x:                | :heavy_check_mark: |
-=======
 | A2C   | :x: | :heavy_check_mark: | :heavy_check_mark: | :heavy_check_mark: | :heavy_check_mark: | :heavy_check_mark: |
 | DDPG  | :x: | :heavy_check_mark: | :x:                | :x:                 | :x:                | :heavy_check_mark: |
 | DQN   | :x: | :x: | :heavy_check_mark: | :x:                 | :x:                | :heavy_check_mark: |
-| HER   | :x: | :heavy_check_mark: | :heavy_check_mark: | :x:                 | :x:                | :x: |
->>>>>>> e2414739
+| HER   | :x: | :heavy_check_mark: | :heavy_check_mark: | :x:                 | :x:                | :heavy_check_mark: |
 | PPO   | :x: | :heavy_check_mark: | :heavy_check_mark: | :heavy_check_mark:  | :heavy_check_mark: | :heavy_check_mark: |
 | SAC   | :x: | :heavy_check_mark: | :x:                | :x:                 | :x:                | :heavy_check_mark: |
 | TD3   | :x: | :heavy_check_mark: | :x:                | :x:                 | :x:                | :heavy_check_mark: |
