--- conflicted
+++ resolved
@@ -1,13 +1,8 @@
 import numpy as np
 import pytest
 
-<<<<<<< HEAD
-from torchy_baselines import A2C, PPO, SAC, TD3, DQN
-from torchy_baselines.common.noise import NormalActionNoise, OrnsteinUhlenbeckActionNoise
-=======
-from stable_baselines3 import A2C, PPO, SAC, TD3
+from stable_baselines3 import A2C, PPO, SAC, TD3, DQN
 from stable_baselines3.common.noise import NormalActionNoise, OrnsteinUhlenbeckActionNoise
->>>>>>> b86eee3a
 
 normal_action_noise = NormalActionNoise(np.zeros(1), 0.1 * np.ones(1))
 
