--- conflicted
+++ resolved
@@ -1,8 +1,4 @@
-<<<<<<< HEAD
-from typing import Dict, Optional, Tuple, Union
-=======
 from typing import Any, Dict, Generic, Optional, Tuple, TypeVar, Union
->>>>>>> 4fa17dcf
 
 import gym
 import numpy as np
@@ -38,23 +34,15 @@
         self.num_resets = -1  # Becomes 0 after __init__ exits.
         self.reset()
 
-<<<<<<< HEAD
-    def reset(self, *, seed: Optional[int] = None, options: Optional[Dict] = None) -> Gym26ResetReturn:
+    def reset(self, *, seed: Optional[int] = None, options: Optional[Dict] = None) -> Tuple[T, Dict]:
         if seed is not None:
             super().reset(seed=seed)
-=======
-    def reset(self) -> T:
->>>>>>> 4fa17dcf
         self.current_step = 0
         self.num_resets += 1
         self._choose_next_state()
         return self.state, {}
 
-<<<<<<< HEAD
-    def step(self, action: Union[int, np.ndarray]) -> Gym26StepReturn:
-=======
-    def step(self, action: T) -> Tuple[T, float, bool, Dict[str, Any]]:
->>>>>>> 4fa17dcf
+    def step(self, action: T) -> Tuple[T, float, bool, bool, Dict[str, Any]]:
         reward = self._get_reward(action)
         self._choose_next_state()
         self.current_step += 1
