--- conflicted
+++ resolved
@@ -101,8 +101,8 @@
     actions = dist.get_actions()
     entropy = dist.entropy()
     log_prob = dist.log_prob(actions)
-<<<<<<< HEAD
-    assert th.allclose(entropy.mean(), -log_prob.mean(), rtol=1e-4)
+    assert th.allclose(entropy.mean(), -log_prob.mean(), rtol=2e-4)
+
 
 def test_multicategorical():
     dist = MultiCategoricalDistribution(N_ACTIONS_MULTI)
@@ -113,7 +113,8 @@
     actions = dist.get_actions()
     entropy = dist.entropy()
     log_prob = dist.log_prob(actions)
-    assert th.allclose(entropy.mean(), -log_prob.mean(), rtol=1e-4)
+    assert th.allclose(entropy.mean(), -log_prob.mean(), rtol=2e-4)
+
 
 def test_bernoulli():
     dist = BernoulliDistribution(N_ACTIONS)
@@ -124,7 +125,4 @@
     actions = dist.get_actions()
     entropy = dist.entropy()
     log_prob = dist.log_prob(actions)
-    assert th.allclose(entropy.mean(), -log_prob.mean(), rtol=1e-4)
-=======
     assert th.allclose(entropy.mean(), -log_prob.mean(), rtol=2e-4)
->>>>>>> 54f6f5b6
