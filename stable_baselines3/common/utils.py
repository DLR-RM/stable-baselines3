--- conflicted
+++ resolved
@@ -519,7 +519,6 @@
         )
 
 
-<<<<<<< HEAD
 def get_available_accelerator() -> str:
     """
     Return the available accelerator
@@ -534,10 +533,7 @@
         return "cpu"
 
 
-def get_system_info(print_info: bool = True) -> Tuple[Dict[str, str], str]:
-=======
 def get_system_info(print_info: bool = True) -> tuple[dict[str, str], str]:
->>>>>>> daaebd0a
     """
     Retrieve system and python env info for the current system.
 
