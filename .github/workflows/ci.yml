--- conflicted
+++ resolved
@@ -35,17 +35,10 @@
         pip install torch==1.11+cpu -f https://download.pytorch.org/whl/torch_stable.html
 
         # Install Atari Roms
-<<<<<<< HEAD
-        # pip install autorom
-        # wget $ATARI_ROMS
-        # base64 Roms.tar.gz.b64 --decode &> Roms.tar.gz
-        # AutoROM --accept-license --source-file Roms.tar.gz
-=======
         pip install autorom
         wget https://gist.githubusercontent.com/jjshoots/61b22aefce4456920ba99f2c36906eda/raw/00046ac3403768bfe45857610a3d333b8e35e026/Roms.tar.gz.b64
         base64 Roms.tar.gz.b64 --decode &> Roms.tar.gz
         AutoROM --accept-license --source-file Roms.tar.gz
->>>>>>> 470771b5
 
         pip install .[extra_no_roms,tests,docs]
         # Use headless version
