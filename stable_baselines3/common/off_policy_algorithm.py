--- conflicted
+++ resolved
@@ -497,10 +497,6 @@
         next_obs = deepcopy(new_obs_)
         # As the VecEnv resets automatically, new_obs is already the
         # first observation of the next episode
-<<<<<<< HEAD
-        next_obs = deepcopy(new_obs_)  # use deepcopy for dict observations
-=======
->>>>>>> e2414739
         for i, done in enumerate(dones):
             if done and infos[i].get("terminal_observation") is not None:
                 if isinstance(next_obs, dict):
@@ -587,17 +583,10 @@
                 self.actor.reset_noise(env.num_envs)
 
             # Select action randomly or according to policy
-<<<<<<< HEAD
-            action, buffer_action = self._sample_action(learning_starts, action_noise, env.num_envs)
-
-            # Rescale and perform action
-            new_obs, reward, dones, infos = env.step(action)
-=======
             actions, buffer_actions = self._sample_action(learning_starts, action_noise, env.num_envs)
 
             # Rescale and perform action
             new_obs, rewards, dones, infos = env.step(actions)
->>>>>>> e2414739
 
             self.num_timesteps += env.num_envs
             num_collected_steps += 1
@@ -606,21 +595,13 @@
             callback.update_locals(locals())
             # Only stop training if return value is False, not when it is None.
             if callback.on_step() is False:
-<<<<<<< HEAD
-                return RolloutReturn(0.0, num_collected_steps, num_collected_episodes, continue_training=False)
-=======
                 return RolloutReturn(num_collected_steps * env.num_envs, num_collected_episodes, continue_training=False)
->>>>>>> e2414739
 
             # Retrieve reward and episode length if using Monitor wrapper
             self._update_info_buffer(infos, dones)
 
             # Store data in replay buffer (normalized action and unnormalized observation)
-<<<<<<< HEAD
-            self._store_transition(replay_buffer, buffer_action, new_obs, reward, dones, infos)
-=======
             self._store_transition(replay_buffer, buffer_actions, new_obs, rewards, dones, infos)
->>>>>>> e2414739
 
             self._update_current_progress_remaining(self.num_timesteps, self._total_timesteps)
 
@@ -646,8 +627,4 @@
 
         callback.on_rollout_end()
 
-<<<<<<< HEAD
-        return RolloutReturn(0.0, num_collected_steps, num_collected_episodes, continue_training)
-=======
-        return RolloutReturn(num_collected_steps * env.num_envs, num_collected_episodes, continue_training)
->>>>>>> e2414739
+        return RolloutReturn(num_collected_steps * env.num_envs, num_collected_episodes, continue_training)