--- conflicted
+++ resolved
@@ -46,15 +46,9 @@
         reward = self._get_reward(action)
         self._choose_next_state()
         self.current_step += 1
-<<<<<<< HEAD
-        done = False
-        truncated = self.current_step >= self.ep_length
-        return self.state, reward, done, truncated, {}
-=======
         terminated = False
         truncated = self.current_step >= self.ep_length
         return self.state, reward, terminated, truncated, {}
->>>>>>> 06ad5a88
 
     def _choose_next_state(self) -> None:
         self.state = self.action_space.sample()
@@ -84,15 +78,9 @@
         reward = self._get_reward(action)
         self._choose_next_state()
         self.current_step += 1
-<<<<<<< HEAD
-        done = False
-        truncated = self.current_step >= self.ep_length
-        return self.state, reward, done, truncated, {}
-=======
         terminated = False
         truncated = self.current_step >= self.ep_length
         return self.state, reward, terminated, truncated, {}
->>>>>>> 06ad5a88
 
     def _get_reward(self, action: np.ndarray) -> float:
         return 1.0 if (self.state - self.eps) <= action <= (self.state + self.eps) else 0.0
@@ -163,15 +151,9 @@
     def step(self, action: Union[np.ndarray, int]) -> Gym26StepReturn:
         reward = 0.0
         self.current_step += 1
-<<<<<<< HEAD
-        done = False
-        truncated = self.current_step >= self.ep_length
-        return self.observation_space.sample(), reward, done, truncated, {}
-=======
         terminated = False
         truncated = self.current_step >= self.ep_length
         return self.observation_space.sample(), reward, terminated, truncated, {}
->>>>>>> 06ad5a88
 
     def render(self, mode: str = "human") -> None:
         pass