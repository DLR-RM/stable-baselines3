--- conflicted
+++ resolved
@@ -35,18 +35,9 @@
         return observations, rewards, dones, infos
 
     def reset(self) -> Union[np.ndarray, Dict[str, np.ndarray]]:
-<<<<<<< HEAD
         """
         Reset all environments
         """
-        observation = self.venv.reset()
-        observation = self.stackedobs.reset(observation)
-        return observation
-
-    def close(self) -> None:
-        self.venv.close()
-=======
         observation = self.venv.reset()  # pytype:disable=annotation-type-mismatch
         observation = self.stacked_obs.reset(observation)
-        return observation
->>>>>>> 2e4a4502
+        return observation