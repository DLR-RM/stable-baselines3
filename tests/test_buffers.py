import gymnasium as gym
import numpy as np
import pytest
import torch as th
from gymnasium import spaces

from stable_baselines3 import A2C
from stable_baselines3.common.buffers import DictReplayBuffer, DictRolloutBuffer, ReplayBuffer, RolloutBuffer
from stable_baselines3.common.env_checker import check_env
from stable_baselines3.common.env_util import make_vec_env
from stable_baselines3.common.type_aliases import DictReplayBufferSamples, ReplayBufferSamples
from stable_baselines3.common.utils import get_device
from stable_baselines3.common.vec_env import VecNormalize


class DummyEnv(gym.Env):
    """
    Custom gym environment for testing purposes
    """

    def __init__(self):
        self.action_space = spaces.Box(1, 5, (1,))
        self.observation_space = spaces.Box(1, 5, (1,))
        self._observations = np.array([[1.0], [2.0], [3.0], [4.0], [5.0]], dtype=np.float32)
        self._rewards = [1, 2, 3, 4, 5]
        self._t = 0
        self._ep_length = 100

    def reset(self, *, seed=None, options=None):
        self._t = 0
        obs = self._observations[0]
        return obs, {}

    def step(self, action):
        self._t += 1
        index = self._t % len(self._observations)
        obs = self._observations[index]
        terminated = False
        truncated = self._t >= self._ep_length
        reward = self._rewards[index]
        return obs, reward, terminated, truncated, {}


class DummyDictEnv(gym.Env):
    """
    Custom gym environment for testing purposes
    """

    def __init__(self):
        # Test for multi-dim action space
        self.action_space = spaces.Box(1, 5, shape=(10, 7))
        space = spaces.Box(1, 5, (1,))
        self.observation_space = spaces.Dict({"observation": space, "achieved_goal": space, "desired_goal": space})
        self._observations = np.array([[1.0], [2.0], [3.0], [4.0], [5.0]], dtype=np.float32)
        self._rewards = [1, 2, 3, 4, 5]
        self._t = 0
        self._ep_length = 100

    def reset(self, seed=None, options=None):
        self._t = 0
        obs = {key: self._observations[0] for key in self.observation_space.spaces.keys()}
        return obs, {}

    def step(self, action):
        self._t += 1
        index = self._t % len(self._observations)
        obs = {key: self._observations[index] for key in self.observation_space.spaces.keys()}
        terminated = False
        truncated = self._t >= self._ep_length
        reward = self._rewards[index]
        return obs, reward, terminated, truncated, {}


@pytest.mark.parametrize("env_cls", [DummyEnv, DummyDictEnv])
def test_env(env_cls):
    # Check the env used for testing
    # Do not warn for asymmetric space
    check_env(env_cls(), warn=False, skip_render_check=True)


@pytest.mark.parametrize("replay_buffer_cls", [ReplayBuffer, DictReplayBuffer])
def test_replay_buffer_normalization(replay_buffer_cls):
    env = {ReplayBuffer: DummyEnv, DictReplayBuffer: DummyDictEnv}[replay_buffer_cls]
    env = make_vec_env(env)
    env = VecNormalize(env)

    buffer = replay_buffer_cls(100, env.observation_space, env.action_space, device="cpu")

    # Interact and store transitions
    env.reset()
    obs = env.get_original_obs()
    for _ in range(100):
        action = env.action_space.sample()
        _, _, done, info = env.step(action)
        next_obs = env.get_original_obs()
        reward = env.get_original_reward()
        buffer.add(obs, next_obs, action, reward, done, info)
        obs = next_obs

    sample = buffer.sample(50, env)
    # Test observation normalization
    for observations in [sample.observations, sample.next_observations]:
        if isinstance(sample, DictReplayBufferSamples):
            for key in observations.keys():
                assert th.allclose(observations[key].mean(0), th.zeros(1), atol=1)
        elif isinstance(sample, ReplayBufferSamples):
            assert th.allclose(observations.mean(0), th.zeros(1), atol=1)
    # Test reward normalization
    assert np.allclose(sample.rewards.mean(0), np.zeros(1), atol=1)


@pytest.mark.parametrize("replay_buffer_cls", [DictReplayBuffer, DictRolloutBuffer, ReplayBuffer, RolloutBuffer])
@pytest.mark.parametrize("device", ["cpu", "cuda", "auto"])
def test_device_buffer(replay_buffer_cls, device):
    if device == "cuda" and not th.cuda.is_available():
        pytest.skip("CUDA not available")

    env = {
        RolloutBuffer: DummyEnv,
        DictRolloutBuffer: DummyDictEnv,
        ReplayBuffer: DummyEnv,
        DictReplayBuffer: DummyDictEnv,
    }[replay_buffer_cls]
    env = make_vec_env(env)

    buffer = replay_buffer_cls(100, env.observation_space, env.action_space, device=device)

    # Interact and store transitions
    obs = env.reset()
    for _ in range(100):
        action = env.action_space.sample()
        next_obs, reward, done, info = env.step(action)
        if replay_buffer_cls in [RolloutBuffer, DictRolloutBuffer]:
            episode_start, values, log_prob = np.zeros(1), th.zeros(1), th.ones(1)
            buffer.add(obs, action, reward, episode_start, values, log_prob)
        else:
            buffer.add(obs, next_obs, action, reward, done, info)
        obs = next_obs

    # Get data from the buffer
    if replay_buffer_cls in [RolloutBuffer, DictRolloutBuffer]:
        data = buffer.get(50)
    elif replay_buffer_cls in [ReplayBuffer, DictReplayBuffer]:
        data = [buffer.sample(50)]

    # Check that all data are on the desired device
    desired_device = get_device(device).type
<<<<<<< HEAD
    for minibatch in list(data):
        for value in minibatch:
            if isinstance(value, dict):
                for key in value.keys():
                    assert value[key].device.type == desired_device
            elif isinstance(value, th.Tensor):
                assert value.device.type == desired_device
            else:
                raise ValueError("unknown value type: ", type(value))
=======
    for value in list(data):
        if isinstance(value, dict):
            for key in value.keys():
                assert value[key].device.type == desired_device
        elif isinstance(value, th.Tensor):
            assert value.device.type == desired_device


def test_custom_rollout_buffer():
    A2C("MlpPolicy", "Pendulum-v1", rollout_buffer_class=RolloutBuffer, rollout_buffer_kwargs=dict())

    with pytest.raises(TypeError, match="unexpected keyword argument 'wrong_keyword'"):
        A2C("MlpPolicy", "Pendulum-v1", rollout_buffer_class=RolloutBuffer, rollout_buffer_kwargs=dict(wrong_keyword=1))

    with pytest.raises(TypeError, match="got multiple values for keyword argument 'gamma'"):
        A2C("MlpPolicy", "Pendulum-v1", rollout_buffer_class=RolloutBuffer, rollout_buffer_kwargs=dict(gamma=1))

    with pytest.raises(AssertionError, match="DictRolloutBuffer must be used with Dict obs space only"):
        A2C("MlpPolicy", "Pendulum-v1", rollout_buffer_class=DictRolloutBuffer)
>>>>>>> 4a1137ba
<|MERGE_RESOLUTION|>--- conflicted
+++ resolved
@@ -139,13 +139,13 @@
 
     # Get data from the buffer
     if replay_buffer_cls in [RolloutBuffer, DictRolloutBuffer]:
+        # get returns an iterator over minibatches
         data = buffer.get(50)
     elif replay_buffer_cls in [ReplayBuffer, DictReplayBuffer]:
         data = [buffer.sample(50)]
 
     # Check that all data are on the desired device
     desired_device = get_device(device).type
-<<<<<<< HEAD
     for minibatch in list(data):
         for value in minibatch:
             if isinstance(value, dict):
@@ -153,15 +153,11 @@
                     assert value[key].device.type == desired_device
             elif isinstance(value, th.Tensor):
                 assert value.device.type == desired_device
+            elif isinstance(value, np.ndarray):
+                # For prioritized replay weights/indices
+                pass
             else:
-                raise ValueError("unknown value type: ", type(value))
-=======
-    for value in list(data):
-        if isinstance(value, dict):
-            for key in value.keys():
-                assert value[key].device.type == desired_device
-        elif isinstance(value, th.Tensor):
-            assert value.device.type == desired_device
+                raise TypeError(f"Unknown value type: {type(value)}")
 
 
 def test_custom_rollout_buffer():
@@ -174,5 +170,4 @@
         A2C("MlpPolicy", "Pendulum-v1", rollout_buffer_class=RolloutBuffer, rollout_buffer_kwargs=dict(gamma=1))
 
     with pytest.raises(AssertionError, match="DictRolloutBuffer must be used with Dict obs space only"):
-        A2C("MlpPolicy", "Pendulum-v1", rollout_buffer_class=DictRolloutBuffer)
->>>>>>> 4a1137ba
+        A2C("MlpPolicy", "Pendulum-v1", rollout_buffer_class=DictRolloutBuffer)