import os
import pathlib
import warnings
from copy import deepcopy

<<<<<<< HEAD
import gymnasium as gym
=======
>>>>>>> 5ec7e39c
import numpy as np
import pytest
import torch as th

from stable_baselines3 import DDPG, DQN, SAC, TD3, HerReplayBuffer
from stable_baselines3.common.env_util import make_vec_env
from stable_baselines3.common.envs import BitFlippingEnv
from stable_baselines3.common.evaluation import evaluate_policy
from stable_baselines3.common.monitor import Monitor
from stable_baselines3.common.noise import NormalActionNoise
from stable_baselines3.common.vec_env import SubprocVecEnv
from stable_baselines3.her.goal_selection_strategy import GoalSelectionStrategy


def test_import_error():
    with pytest.raises(ImportError) as excinfo:
        from stable_baselines3 import HER

        HER("MlpPolicy")
    assert "documentation" in str(excinfo.value)


@pytest.mark.parametrize("model_class", [SAC, TD3, DDPG, DQN])
@pytest.mark.parametrize("image_obs_space", [True, False])
def test_her(model_class, image_obs_space):
    """
    Test Hindsight Experience Replay.
    """
    n_envs = 1
    n_bits = 4

    def env_fn():
        return BitFlippingEnv(
            n_bits=n_bits,
            continuous=not (model_class == DQN),
            image_obs_space=image_obs_space,
        )

    env = make_vec_env(env_fn, n_envs)

    model = model_class(
        "MultiInputPolicy",
        env,
        replay_buffer_class=HerReplayBuffer,
        replay_buffer_kwargs=dict(
            n_sampled_goal=2,
            goal_selection_strategy="future",
            copy_info_dict=True,
        ),
        train_freq=4,
        gradient_steps=n_envs,
        policy_kwargs=dict(net_arch=[64]),
        learning_starts=100,
        buffer_size=int(2e4),
    )

    model.learn(total_timesteps=150)
    evaluate_policy(model, Monitor(env_fn()))


@pytest.mark.parametrize("model_class", [TD3, DQN])
@pytest.mark.parametrize("image_obs_space", [True, False])
def test_multiprocessing(model_class, image_obs_space):
    def env_fn():
        return BitFlippingEnv(n_bits=4, continuous=not (model_class == DQN), image_obs_space=image_obs_space)

    env = make_vec_env(env_fn, n_envs=2, vec_env_cls=SubprocVecEnv)
    model = model_class("MultiInputPolicy", env, replay_buffer_class=HerReplayBuffer, buffer_size=int(2e4), train_freq=4)
    model.learn(total_timesteps=150)


@pytest.mark.parametrize(
    "goal_selection_strategy",
    [
        "final",
        "episode",
        "future",
        GoalSelectionStrategy.FINAL,
        GoalSelectionStrategy.EPISODE,
        GoalSelectionStrategy.FUTURE,
    ],
)
def test_goal_selection_strategy(goal_selection_strategy):
    """
    Test different goal strategies.
    """
    n_envs = 2

    def env_fn():
        return BitFlippingEnv(continuous=True)

    env = make_vec_env(env_fn, n_envs)

    normal_action_noise = NormalActionNoise(np.zeros(1), 0.1 * np.ones(1))

    model = SAC(
        "MultiInputPolicy",
        env,
        replay_buffer_class=HerReplayBuffer,
        replay_buffer_kwargs=dict(
            goal_selection_strategy=goal_selection_strategy,
            n_sampled_goal=2,
        ),
        train_freq=4,
        gradient_steps=n_envs,
        policy_kwargs=dict(net_arch=[64]),
        learning_starts=100,
        buffer_size=int(1e5),
        action_noise=normal_action_noise,
    )
    assert model.action_noise is not None
    model.learn(total_timesteps=150)


@pytest.mark.parametrize("model_class", [SAC, TD3, DDPG, DQN])
@pytest.mark.parametrize("use_sde", [False, True])
def test_save_load(tmp_path, model_class, use_sde):
    """
    Test if 'save' and 'load' saves and loads model correctly
    """
    if use_sde and model_class != SAC:
        pytest.skip("Only SAC has gSDE support")

    n_envs = 2
    n_bits = 4

    def env_fn():
        return BitFlippingEnv(n_bits=n_bits, continuous=not (model_class == DQN))

    env = make_vec_env(env_fn, n_envs)

    kwargs = dict(use_sde=True) if use_sde else {}

    # create model
    model = model_class(
        "MultiInputPolicy",
        env,
        replay_buffer_class=HerReplayBuffer,
        replay_buffer_kwargs=dict(
            n_sampled_goal=2,
            goal_selection_strategy="future",
        ),
        verbose=0,
        tau=0.05,
        batch_size=128,
        learning_rate=0.001,
        policy_kwargs=dict(net_arch=[64]),
        buffer_size=int(1e5),
        gamma=0.98,
        gradient_steps=n_envs,
        train_freq=4,
        learning_starts=100,
        **kwargs
    )

    model.learn(total_timesteps=150)

    env.reset()
    action = np.array([env.action_space.sample() for _ in range(n_envs)])
    observations = env.step(action)[0]

    # Get dictionary of current parameters
    params = deepcopy(model.policy.state_dict())

    # Modify all parameters to be random values
    random_params = {param_name: th.rand_like(param) for param_name, param in params.items()}

    # Update model parameters with the new random values
    model.policy.load_state_dict(random_params)

    new_params = model.policy.state_dict()
    # Check that all params are different now
    for k in params:
        assert not th.allclose(params[k], new_params[k]), "Parameters did not change as expected."

    params = new_params

    # get selected actions
    selected_actions, _ = model.predict(observations, deterministic=True)

    # Check
    model.save(tmp_path / "test_save.zip")
    del model

    # test custom_objects
    # Load with custom objects
    custom_objects = dict(learning_rate=2e-5, dummy=1.0)
    model_ = model_class.load(str(tmp_path / "test_save.zip"), env=env, custom_objects=custom_objects, verbose=2)
    assert model_.verbose == 2
    # Check that the custom object was taken into account
    assert model_.learning_rate == custom_objects["learning_rate"]
    # Check that only parameters that are here already are replaced
    assert not hasattr(model_, "dummy")

    model = model_class.load(str(tmp_path / "test_save.zip"), env=env)

    # check if params are still the same after load
    new_params = model.policy.state_dict()

    # Check that all params are the same as before save load procedure now
    for key in params:
        assert th.allclose(params[key], new_params[key]), "Model parameters not the same after save and load."

    # check if model still selects the same actions
    new_selected_actions, _ = model.predict(observations, deterministic=True)
    assert np.allclose(selected_actions, new_selected_actions, 1e-4)

    # check if learn still works
    model.learn(total_timesteps=150)

    # Test that the change of parameters works
    model = model_class.load(str(tmp_path / "test_save.zip"), env=env, verbose=3, learning_rate=2.0)
    assert model.learning_rate == 2.0
    assert model.verbose == 3

    # clear file from os
    os.remove(tmp_path / "test_save.zip")


@pytest.mark.parametrize("n_envs", [1, 2])
@pytest.mark.parametrize("truncate_last_trajectory", [False, True])
def test_save_load_replay_buffer(n_envs, tmp_path, recwarn, truncate_last_trajectory):
    """
    Test if 'save_replay_buffer' and 'load_replay_buffer' works correctly
    """
    # remove gym warnings
    warnings.filterwarnings(action="ignore", category=DeprecationWarning)
    warnings.filterwarnings(action="ignore", category=UserWarning, module="gym")

    path = pathlib.Path(tmp_path / "replay_buffer.pkl")
    path.parent.mkdir(exist_ok=True, parents=True)  # to not raise a warning

    def env_fn():
        return BitFlippingEnv(n_bits=4, continuous=True)

    env = make_vec_env(env_fn, n_envs)
    model = SAC(
        "MultiInputPolicy",
        env,
        replay_buffer_class=HerReplayBuffer,
        replay_buffer_kwargs=dict(
            n_sampled_goal=2,
            goal_selection_strategy="future",
        ),
        gradient_steps=n_envs,
        train_freq=4,
        buffer_size=int(2e4),
        policy_kwargs=dict(net_arch=[64]),
        seed=0,
    )
    model.learn(200)
    old_replay_buffer = deepcopy(model.replay_buffer)

    model.save_replay_buffer(path)
    del model.replay_buffer

    with pytest.raises(AttributeError):
        model.replay_buffer

    # Check that there is no warning
    assert len(recwarn) == 0

    model.load_replay_buffer(path, truncate_last_traj=truncate_last_trajectory)

    if truncate_last_trajectory:
        assert len(recwarn) == 1
        warning = recwarn.pop(UserWarning)
        assert "The last trajectory in the replay buffer will be truncated" in str(warning.message)
    else:
        assert len(recwarn) == 0

    replay_buffer = model.replay_buffer
    pos = replay_buffer.pos
    for key in ["observation", "desired_goal", "achieved_goal"]:
        assert np.allclose(old_replay_buffer.observations[key][:pos], replay_buffer.observations[key][:pos])
        assert np.allclose(old_replay_buffer.next_observations[key][:pos], replay_buffer.next_observations[key][:pos])
    assert np.allclose(old_replay_buffer.actions[:pos], replay_buffer.actions[:pos])
    assert np.allclose(old_replay_buffer.rewards[:pos], replay_buffer.rewards[:pos])
    # we might change the last done of the last trajectory so we don't compare it
    assert np.allclose(old_replay_buffer.dones[: pos - 1], replay_buffer.dones[: pos - 1])

    # test if continuing training works properly
    reset_num_timesteps = False if truncate_last_trajectory is False else True
    model.learn(200, reset_num_timesteps=reset_num_timesteps)


def test_full_replay_buffer():
    """
    Test if HER works correctly with a full replay buffer when using online sampling.
    It should not sample the current episode which is not finished.
    """
    n_bits = 4
    n_envs = 2

    def env_fn():
        return BitFlippingEnv(n_bits=n_bits, continuous=True)

    env = make_vec_env(env_fn, n_envs)

    # use small buffer size to get the buffer full
    model = SAC(
        "MultiInputPolicy",
        env,
        replay_buffer_class=HerReplayBuffer,
        replay_buffer_kwargs=dict(
            n_sampled_goal=2,
            goal_selection_strategy="future",
        ),
        gradient_steps=1,
        train_freq=4,
        policy_kwargs=dict(net_arch=[64]),
        learning_starts=n_bits * n_envs,
        buffer_size=20 * n_envs,
        verbose=1,
        seed=757,
    )

    model.learn(total_timesteps=100)


<<<<<<< HEAD
def test_get_max_episode_length():
    dict_env = DummyVecEnv([lambda: BitFlippingEnv()])

    # Cannot infer max epsiode length
    with pytest.raises(ValueError):
        get_time_limit(dict_env, current_max_episode_length=None)

    default_length = 10
    assert get_time_limit(dict_env, current_max_episode_length=default_length) == default_length

    env = gym.make("CartPole-v1")
    vec_env = DummyVecEnv([lambda: env])

    assert get_time_limit(vec_env, current_max_episode_length=None) == 500
    # Overwrite max_episode_steps
    assert get_time_limit(vec_env, current_max_episode_length=default_length) == default_length

    # Set max_episode_steps to None
    env.spec.max_episode_steps = None
    vec_env = DummyVecEnv([lambda: gym.make(env.spec)])
    with pytest.raises(ValueError):
        get_time_limit(vec_env, current_max_episode_length=None)

    # Initialize HER and specify max_episode_length, should not raise an issue
    DQN("MultiInputPolicy", dict_env, replay_buffer_class=HerReplayBuffer, replay_buffer_kwargs=dict(max_episode_length=5))

    with pytest.raises(ValueError):
        DQN("MultiInputPolicy", dict_env, replay_buffer_class=HerReplayBuffer)

    # Wrapped in a timelimit, should be fine
    # Note: it requires env.spec to be defined
    env = DummyVecEnv([lambda: gym.wrappers.TimeLimit(BitFlippingEnv(), 10)])
    DQN("MultiInputPolicy", env, replay_buffer_class=HerReplayBuffer, replay_buffer_kwargs=dict(max_episode_length=5))


@pytest.mark.parametrize("online_sampling", [False, True])
=======
>>>>>>> 5ec7e39c
@pytest.mark.parametrize("n_bits", [10])
def test_performance_her(n_bits):
    """
    That DQN+HER can solve BitFlippingEnv.
    It should not work when n_sampled_goal=0 (DQN alone).
    """
    n_envs = 2

    def env_fn():
        return BitFlippingEnv(n_bits=n_bits, continuous=False)

    env = make_vec_env(env_fn, n_envs)

    model = DQN(
        "MultiInputPolicy",
        env,
        replay_buffer_class=HerReplayBuffer,
        replay_buffer_kwargs=dict(
            n_sampled_goal=5,
            goal_selection_strategy="future",
        ),
        verbose=1,
        learning_rate=5e-4,
        train_freq=1,
        gradient_steps=n_envs,
        learning_starts=100,
        exploration_final_eps=0.02,
        target_update_interval=500,
        seed=0,
        batch_size=32,
        buffer_size=int(1e5),
    )

    model.learn(total_timesteps=5000, log_interval=50)

    # 90% training success
    assert np.mean(model.ep_success_buffer) > 0.90<|MERGE_RESOLUTION|>--- conflicted
+++ resolved
@@ -3,10 +3,6 @@
 import warnings
 from copy import deepcopy
 
-<<<<<<< HEAD
-import gymnasium as gym
-=======
->>>>>>> 5ec7e39c
 import numpy as np
 import pytest
 import torch as th
@@ -327,45 +323,6 @@
     model.learn(total_timesteps=100)
 
 
-<<<<<<< HEAD
-def test_get_max_episode_length():
-    dict_env = DummyVecEnv([lambda: BitFlippingEnv()])
-
-    # Cannot infer max epsiode length
-    with pytest.raises(ValueError):
-        get_time_limit(dict_env, current_max_episode_length=None)
-
-    default_length = 10
-    assert get_time_limit(dict_env, current_max_episode_length=default_length) == default_length
-
-    env = gym.make("CartPole-v1")
-    vec_env = DummyVecEnv([lambda: env])
-
-    assert get_time_limit(vec_env, current_max_episode_length=None) == 500
-    # Overwrite max_episode_steps
-    assert get_time_limit(vec_env, current_max_episode_length=default_length) == default_length
-
-    # Set max_episode_steps to None
-    env.spec.max_episode_steps = None
-    vec_env = DummyVecEnv([lambda: gym.make(env.spec)])
-    with pytest.raises(ValueError):
-        get_time_limit(vec_env, current_max_episode_length=None)
-
-    # Initialize HER and specify max_episode_length, should not raise an issue
-    DQN("MultiInputPolicy", dict_env, replay_buffer_class=HerReplayBuffer, replay_buffer_kwargs=dict(max_episode_length=5))
-
-    with pytest.raises(ValueError):
-        DQN("MultiInputPolicy", dict_env, replay_buffer_class=HerReplayBuffer)
-
-    # Wrapped in a timelimit, should be fine
-    # Note: it requires env.spec to be defined
-    env = DummyVecEnv([lambda: gym.wrappers.TimeLimit(BitFlippingEnv(), 10)])
-    DQN("MultiInputPolicy", env, replay_buffer_class=HerReplayBuffer, replay_buffer_kwargs=dict(max_episode_length=5))
-
-
-@pytest.mark.parametrize("online_sampling", [False, True])
-=======
->>>>>>> 5ec7e39c
 @pytest.mark.parametrize("n_bits", [10])
 def test_performance_her(n_bits):
     """
