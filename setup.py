import os

from setuptools import find_packages, setup

with open(os.path.join("stable_baselines3", "version.txt"), "r") as file_handler:
    __version__ = file_handler.read().strip()


long_description = """

# Stable Baselines3

Stable Baselines3 is a set of reliable implementations of reinforcement learning algorithms in PyTorch. It is the next major version of [Stable Baselines](https://github.com/hill-a/stable-baselines).

These algorithms will make it easier for the research community and industry to replicate, refine, and identify new ideas, and will create good baselines to build projects on top of. We expect these tools will be used as a base around which new ideas can be added, and as a tool for comparing a new approach against existing ones. We also hope that the simplicity of these tools will allow beginners to experiment with a more advanced toolset, without being buried in implementation details.


## Links

Repository:
https://github.com/DLR-RM/stable-baselines3

Blog post:
https://araffin.github.io/post/sb3/

Documentation:
https://stable-baselines3.readthedocs.io/en/master/

RL Baselines3 Zoo:
https://github.com/DLR-RM/rl-baselines3-zoo

SB3 Contrib:
https://github.com/Stable-Baselines-Team/stable-baselines3-contrib

## Quick example

Most of the library tries to follow a sklearn-like syntax for the Reinforcement Learning algorithms using Gym.

Here is a quick example of how to train and run PPO on a cartpole environment:

```python
import gym

from stable_baselines3 import PPO

env = gym.make('CartPole-v1')

model = PPO('MlpPolicy', env, verbose=1)
model.learn(total_timesteps=10000)

obs = env.reset()
for i in range(1000):
    action, _states = model.predict(obs, deterministic=True)
    obs, reward, done, info = env.step(action)
    env.render()
    if done:
        obs = env.reset()
```

Or just train a model with a one liner if [the environment is registered in Gym](https://github.com/openai/gym/wiki/Environments) and if [the policy is registered](https://stable-baselines3.readthedocs.io/en/master/guide/custom_policy.html):

```python
from stable_baselines3 import PPO

model = PPO('MlpPolicy', 'CartPole-v1').learn(10000)
```

"""  # noqa:E501


setup(
    name="stable_baselines3",
    packages=[package for package in find_packages() if package.startswith("stable_baselines3")],
    package_data={"stable_baselines3": ["py.typed", "version.txt"]},
    install_requires=[
        "gym==0.21",  # Fixed version due to breaking changes in 0.22
        "numpy",
        "torch>=1.8.1",
        # For saving models
        "cloudpickle",
        # For reading logs
        "pandas",
        # Plotting learning curves
        "matplotlib",
    ],
    extras_require={
        "tests": [
            # Run tests and coverage
            "pytest",
            "pytest-cov",
            "pytest-env",
            "pytest-xdist",
            # Type check
            "pytype",
            # Lint code
            "flake8>=3.8",
            # Find likely bugs
            "flake8-bugbear",
            # Sort imports
            "isort>=5.0",
            # Reformat
            "black",
            # For toy text Gym envs
            "scipy>=1.4.1",
        ],
        "docs": [
            "sphinx",
            "sphinx-autobuild",
            "sphinx-rtd-theme",
            # For spelling
            "sphinxcontrib.spelling",
            # Type hints support
            "sphinx-autodoc-typehints",
        ],
        "extra": [
            # For render
            "opencv-python",
<<<<<<< HEAD
            # For atari games and classic control envs
            "gym[atari,accept-rom-license,classic_control]>=0.21",
=======
            # For atari games,
            "ale-py~=0.7.4",
            "autorom[accept-rom-license]~=0.4.2",
>>>>>>> 7ce4bb80
            "pillow",
            # Tensorboard support
            "tensorboard>=2.2.0",
            # Checking memory taken by replay buffer
            "psutil",
        ],
    },
    description="Pytorch version of Stable Baselines, implementations of reinforcement learning algorithms.",
    author="Antonin Raffin",
    url="https://github.com/DLR-RM/stable-baselines3",
    author_email="antonin.raffin@dlr.de",
    keywords="reinforcement-learning-algorithms reinforcement-learning machine-learning "
    "gym openai stable baselines toolbox python data-science",
    license="MIT",
    long_description=long_description,
    long_description_content_type="text/markdown",
    version=__version__,
    python_requires=">=3.7",
    # PyPI package information.
    classifiers=[
        "Programming Language :: Python :: 3",
        "Programming Language :: Python :: 3.7",
        "Programming Language :: Python :: 3.8",
        "Programming Language :: Python :: 3.9",
    ],
)

# python setup.py sdist
# python setup.py bdist_wheel
# twine upload --repository-url https://test.pypi.org/legacy/ dist/*
# twine upload dist/*<|MERGE_RESOLUTION|>--- conflicted
+++ resolved
@@ -115,14 +115,10 @@
         "extra": [
             # For render
             "opencv-python",
-<<<<<<< HEAD
-            # For atari games and classic control envs
-            "gym[atari,accept-rom-license,classic_control]>=0.21",
-=======
+            "pygame",
             # For atari games,
             "ale-py~=0.7.4",
             "autorom[accept-rom-license]~=0.4.2",
->>>>>>> 7ce4bb80
             "pillow",
             # Tensorboard support
             "tensorboard>=2.2.0",
