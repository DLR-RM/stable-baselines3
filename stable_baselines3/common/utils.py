import copy
import glob
import os
import platform
import random
import re
from collections import deque
from inspect import signature
from itertools import zip_longest
from typing import Dict, Iterable, List, Optional, Tuple, Union

import cloudpickle
import gymnasium as gym
import numpy as np
import torch as th
from gymnasium import spaces

import stable_baselines3 as sb3

# Check if tensorboard is available for pytorch
try:
    from torch.utils.tensorboard import SummaryWriter
except ImportError:
    SummaryWriter = None

from stable_baselines3.common.logger import Logger, configure
from stable_baselines3.common.type_aliases import GymEnv, Schedule, TensorDict, TrainFreq, TrainFrequencyUnit


def set_random_seed(seed: int, using_cuda: bool = False) -> None:
    """
    Seed the different random generators.

    :param seed:
    :param using_cuda:
    """
    # Seed python RNG
    random.seed(seed)
    # Seed numpy RNG
    np.random.seed(seed)
    # seed the RNG for all devices (both CPU and CUDA)
    th.manual_seed(seed)

    if using_cuda:
        # Deterministic operations for CuDNN, it may impact performances
        th.backends.cudnn.deterministic = True
        th.backends.cudnn.benchmark = False


# From stable baselines
def explained_variance(y_pred: np.ndarray, y_true: np.ndarray) -> np.ndarray:
    """
    Computes fraction of variance that ypred explains about y.
    Returns 1 - Var[y-ypred] / Var[y]

    interpretation:
        ev=0  =>  might as well have predicted zero
        ev=1  =>  perfect prediction
        ev<0  =>  worse than just predicting zero

    :param y_pred: the prediction
    :param y_true: the expected value
    :return: explained variance of ypred and y
    """
    assert y_true.ndim == 1 and y_pred.ndim == 1
    var_y = np.var(y_true)
    return np.nan if var_y == 0 else 1 - np.var(y_true - y_pred) / var_y


def update_learning_rate(optimizer: th.optim.Optimizer, learning_rate: float) -> None:
    """
    Update the learning rate for a given optimizer.
    Useful when doing linear schedule.

    :param optimizer: Pytorch optimizer
    :param learning_rate: New learning rate value
    """
    for param_group in optimizer.param_groups:
        param_group["lr"] = learning_rate


def get_schedule_fn(value_schedule: Union[Schedule, float]) -> Schedule:
    """
    Transform (if needed) learning rate and clip range (for PPO)
    to callable.

    :param value_schedule: Constant value of schedule function
    :return: Schedule function (can return constant value)
    """
    # If the passed schedule is a float
    # create a constant function
    if isinstance(value_schedule, (float, int)):
        # Cast to float to avoid errors
        value_schedule = constant_fn(float(value_schedule))
    else:
        assert callable(value_schedule)
    return value_schedule


def get_linear_fn(start: float, end: float, end_fraction: float) -> Schedule:
    """
    Create a function that interpolates linearly between start and end
    between ``progress_remaining`` = 1 and ``progress_remaining`` = ``end_fraction``.
    This is used in DQN for linearly annealing the exploration fraction
    (epsilon for the epsilon-greedy strategy).

    :params start: value to start with if ``progress_remaining`` = 1
    :params end: value to end with if ``progress_remaining`` = 0
    :params end_fraction: fraction of ``progress_remaining``
        where end is reached e.g 0.1 then end is reached after 10%
        of the complete training process.
    :return: Linear schedule function.
    """

    def func(progress_remaining: float) -> float:
        if (1 - progress_remaining) > end_fraction:
            return end
        else:
            return start + (1 - progress_remaining) * (end - start) / end_fraction

    return func


def constant_fn(val: float) -> Schedule:
    """
    Create a function that returns a constant
    It is useful for learning rate schedule (to avoid code duplication)

    :param val: constant value
    :return: Constant schedule function.
    """

    def func(_):
        return val

    return func


def get_device(device: Union[th.device, str] = "auto") -> th.device:
    """
    Retrieve PyTorch device.
    It checks that the requested device is available first.
    For now, it supports only cpu and cuda.
    By default, it tries to use the gpu.

    :param device: One for 'auto', 'cuda', 'cpu'
    :return: Supported Pytorch device
    """
    # Cuda by default
    if device == "auto":
        device = "cuda"
    # Force conversion to th.device
    device = th.device(device)

    # Cuda not available
    if device.type == th.device("cuda").type and not th.cuda.is_available():
        return th.device("cpu")

    return device


def get_latest_run_id(log_path: str = "", log_name: str = "") -> int:
    """
    Returns the latest run number for the given log name and log path,
    by finding the greatest number in the directories.

    :param log_path: Path to the log folder containing several runs.
    :param log_name: Name of the experiment. Each run is stored
        in a folder named ``log_name_1``, ``log_name_2``, ...
    :return: latest run number
    """
    max_run_id = 0
    for path in glob.glob(os.path.join(log_path, f"{glob.escape(log_name)}_[0-9]*")):
        file_name = path.split(os.sep)[-1]
        ext = file_name.split("_")[-1]
        if log_name == "_".join(file_name.split("_")[:-1]) and ext.isdigit() and int(ext) > max_run_id:
            max_run_id = int(ext)
    return max_run_id


def configure_logger(
    verbose: int = 0,
    tensorboard_log: Optional[str] = None,
    tb_log_name: str = "",
    reset_num_timesteps: bool = True,
) -> Logger:
    """
    Configure the logger's outputs.

    :param verbose: Verbosity level: 0 for no output, 1 for the standard output to be part of the logger outputs
    :param tensorboard_log: the log location for tensorboard (if None, no logging)
    :param tb_log_name: tensorboard log
    :param reset_num_timesteps:  Whether the ``num_timesteps`` attribute is reset or not.
        It allows to continue a previous learning curve (``reset_num_timesteps=False``)
        or start from t=0 (``reset_num_timesteps=True``, the default).
    :return: The logger object
    """
    save_path, format_strings = None, ["stdout"]

    if tensorboard_log is not None and SummaryWriter is None:
        raise ImportError("Trying to log data to tensorboard but tensorboard is not installed.")

    if tensorboard_log is not None and SummaryWriter is not None:
        latest_run_id = get_latest_run_id(tensorboard_log, tb_log_name)
        if not reset_num_timesteps:
            # Continue training in the same directory
            latest_run_id -= 1
        save_path = os.path.join(tensorboard_log, f"{tb_log_name}_{latest_run_id + 1}")
        if verbose >= 1:
            format_strings = ["stdout", "tensorboard"]
        else:
            format_strings = ["tensorboard"]
    elif verbose == 0:
        format_strings = [""]
    return configure(save_path, format_strings=format_strings)


def check_for_correct_spaces(env: GymEnv, observation_space: spaces.Space, action_space: spaces.Space) -> None:
    """
    Checks that the environment has same spaces as provided ones. Used by BaseAlgorithm to check if
    spaces match after loading the model with given env.
    Checked parameters:
    - observation_space
    - action_space

    :param env: Environment to check for valid spaces
    :param observation_space: Observation space to check against
    :param action_space: Action space to check against
    """
    if observation_space != env.observation_space:
        raise ValueError(f"Observation spaces do not match: {observation_space} != {env.observation_space}")
    if action_space != env.action_space:
        raise ValueError(f"Action spaces do not match: {action_space} != {env.action_space}")


def check_shape_equal(space1: spaces.Space, space2: spaces.Space) -> None:
    """
    If the spaces are Box, check that they have the same shape.

    If the spaces are Dict, it recursively checks the subspaces.

    :param space1: Space
    :param space2: Other space
    """
    if isinstance(space1, spaces.Dict):
        assert isinstance(space2, spaces.Dict), "spaces must be of the same type"
        assert space1.spaces.keys() == space2.spaces.keys(), "spaces must have the same keys"
        for key in space1.spaces.keys():
            check_shape_equal(space1.spaces[key], space2.spaces[key])
    elif isinstance(space1, spaces.Box):
        assert space1.shape == space2.shape, "spaces must have the same shape"


def is_vectorized_box_observation(observation: np.ndarray, observation_space: spaces.Box) -> bool:
    """
    For box observation type, detects and validates the shape,
    then returns whether or not the observation is vectorized.

    :param observation: the input observation to validate
    :param observation_space: the observation space
    :return: whether the given observation is vectorized or not
    """
    if observation.shape == observation_space.shape:
        return False
    elif observation.shape[1:] == observation_space.shape:
        return True
    else:
        raise ValueError(
            f"Error: Unexpected observation shape {observation.shape} for "
            + f"Box environment, please use {observation_space.shape} "
            + "or (n_env, {}) for the observation shape.".format(", ".join(map(str, observation_space.shape)))
        )


def is_vectorized_discrete_observation(observation: Union[int, np.ndarray], observation_space: spaces.Discrete) -> bool:
    """
    For discrete observation type, detects and validates the shape,
    then returns whether or not the observation is vectorized.

    :param observation: the input observation to validate
    :param observation_space: the observation space
    :return: whether the given observation is vectorized or not
    """
    if isinstance(observation, int) or observation.shape == ():  # A numpy array of a number, has shape empty tuple '()'
        return False
    elif len(observation.shape) == 1:
        return True
    else:
        raise ValueError(
            f"Error: Unexpected observation shape {observation.shape} for "
            + "Discrete environment, please use () or (n_env,) for the observation shape."
        )


def is_vectorized_multidiscrete_observation(observation: np.ndarray, observation_space: spaces.MultiDiscrete) -> bool:
    """
    For multidiscrete observation type, detects and validates the shape,
    then returns whether or not the observation is vectorized.

    :param observation: the input observation to validate
    :param observation_space: the observation space
    :return: whether the given observation is vectorized or not
    """
    if observation.shape == (len(observation_space.nvec),):
        return False
    elif len(observation.shape) == 2 and observation.shape[1] == len(observation_space.nvec):
        return True
    else:
        raise ValueError(
            f"Error: Unexpected observation shape {observation.shape} for MultiDiscrete "
            + f"environment, please use ({len(observation_space.nvec)},) or "
            + f"(n_env, {len(observation_space.nvec)}) for the observation shape."
        )


def is_vectorized_multibinary_observation(observation: np.ndarray, observation_space: spaces.MultiBinary) -> bool:
    """
    For multibinary observation type, detects and validates the shape,
    then returns whether or not the observation is vectorized.

    :param observation: the input observation to validate
    :param observation_space: the observation space
    :return: whether the given observation is vectorized or not
    """
    if observation.shape == observation_space.shape:
        return False
    elif len(observation.shape) == len(observation_space.shape) + 1 and observation.shape[1:] == observation_space.shape:
        return True
    else:
        raise ValueError(
            f"Error: Unexpected observation shape {observation.shape} for MultiBinary "
            + f"environment, please use {observation_space.shape} or "
            + f"(n_env, {observation_space.n}) for the observation shape."
        )


def is_vectorized_dict_observation(observation: np.ndarray, observation_space: spaces.Dict) -> bool:
    """
    For dict observation type, detects and validates the shape,
    then returns whether or not the observation is vectorized.

    :param observation: the input observation to validate
    :param observation_space: the observation space
    :return: whether the given observation is vectorized or not
    """
    # We first assume that all observations are not vectorized
    all_non_vectorized = True
    for key, subspace in observation_space.spaces.items():
        # This fails when the observation is not vectorized
        # or when it has the wrong shape
        if observation[key].shape != subspace.shape:
            all_non_vectorized = False
            break

    if all_non_vectorized:
        return False

    all_vectorized = True
    # Now we check that all observation are vectorized and have the correct shape
    for key, subspace in observation_space.spaces.items():
        if observation[key].shape[1:] != subspace.shape:
            all_vectorized = False
            break

    if all_vectorized:
        return True
    else:
        # Retrieve error message
        error_msg = ""
        try:
            is_vectorized_observation(observation[key], observation_space.spaces[key])
        except ValueError as e:
            error_msg = f"{e}"
        raise ValueError(
            f"There seems to be a mix of vectorized and non-vectorized observations. "
            f"Unexpected observation shape {observation[key].shape} for key {key} "
            f"of type {observation_space.spaces[key]}. {error_msg}"
        )


def is_vectorized_observation(observation: Union[int, np.ndarray], observation_space: spaces.Space) -> bool:
    """
    For every observation type, detects and validates the shape,
    then returns whether or not the observation is vectorized.

    :param observation: the input observation to validate
    :param observation_space: the observation space
    :return: whether the given observation is vectorized or not
    """

    is_vec_obs_func_dict = {
        spaces.Box: is_vectorized_box_observation,
        spaces.Discrete: is_vectorized_discrete_observation,
        spaces.MultiDiscrete: is_vectorized_multidiscrete_observation,
        spaces.MultiBinary: is_vectorized_multibinary_observation,
        spaces.Dict: is_vectorized_dict_observation,
    }

    for space_type, is_vec_obs_func in is_vec_obs_func_dict.items():
        if isinstance(observation_space, space_type):
            return is_vec_obs_func(observation, observation_space)
    else:
        # for-else happens if no break is called
        raise ValueError(f"Error: Cannot determine if the observation is vectorized with the space type {observation_space}.")


def safe_mean(arr: Union[np.ndarray, list, deque]) -> np.ndarray:
    """
    Compute the mean of an array if there is at least one element.
    For empty array, return NaN. It is used for logging only.

    :param arr: Numpy array or list of values
    :return:
    """
    return np.nan if len(arr) == 0 else np.mean(arr)


def get_parameters_by_name(model: th.nn.Module, included_names: Iterable[str]) -> List[th.Tensor]:
    """
    Extract parameters from the state dict of ``model``
    if the name contains one of the strings in ``included_names``.

    :param model: the model where the parameters come from.
    :param included_names: substrings of names to include.
    :return: List of parameters values (Pytorch tensors)
        that matches the queried names.
    """
    return [param for name, param in model.state_dict().items() if any([key in name for key in included_names])]


def zip_strict(*iterables: Iterable) -> Iterable:
    r"""
    ``zip()`` function but enforces that iterables are of equal length.
    Raises ``ValueError`` if iterables not of equal length.
    Code inspired by Stackoverflow answer for question #32954486.

    :param \*iterables: iterables to ``zip()``
    """
    # As in Stackoverflow #32954486, use
    # new object for "empty" in case we have
    # Nones in iterable.
    sentinel = object()
    for combo in zip_longest(*iterables, fillvalue=sentinel):
        if sentinel in combo:
            raise ValueError("Iterables have different lengths")
        yield combo


def polyak_update(
    params: Iterable[th.Tensor],
    target_params: Iterable[th.Tensor],
    tau: float,
) -> None:
    """
    Perform a Polyak average update on ``target_params`` using ``params``:
    target parameters are slowly updated towards the main parameters.
    ``tau``, the soft update coefficient controls the interpolation:
    ``tau=1`` corresponds to copying the parameters to the target ones whereas nothing happens when ``tau=0``.
    The Polyak update is done in place, with ``no_grad``, and therefore does not create intermediate tensors,
    or a computation graph, reducing memory cost and improving performance.  We scale the target params
    by ``1-tau`` (in-place), add the new weights, scaled by ``tau`` and store the result of the sum in the target
    params (in place).
    See https://github.com/DLR-RM/stable-baselines3/issues/93

    :param params: parameters to use to update the target params
    :param target_params: parameters to update
    :param tau: the soft update coefficient ("Polyak update", between 0 and 1)
    """
    with th.no_grad():
        # zip does not raise an exception if length of parameters does not match.
        for param, target_param in zip_strict(params, target_params):
            target_param.data.mul_(1 - tau)
            th.add(target_param.data, param.data, alpha=tau, out=target_param.data)


def obs_as_tensor(obs: Union[np.ndarray, Dict[str, np.ndarray]], device: th.device) -> Union[th.Tensor, TensorDict]:
    """
    Moves the observation to the given device.

    :param obs:
    :param device: PyTorch device
    :return: PyTorch tensor of the observation on a desired device.
    """
    if isinstance(obs, np.ndarray):
        return th.as_tensor(obs, device=device)
    elif isinstance(obs, dict):
        return {key: th.as_tensor(_obs, device=device) for (key, _obs) in obs.items()}
    else:
        raise Exception(f"Unrecognized type of observation {type(obs)}")


def should_collect_more_steps(
    train_freq: TrainFreq,
    num_collected_steps: int,
    num_collected_episodes: int,
) -> bool:
    """
    Helper used in ``collect_rollouts()`` of off-policy algorithms
    to determine the termination condition.

    :param train_freq: How much experience should be collected before updating the policy.
    :param num_collected_steps: The number of already collected steps.
    :param num_collected_episodes: The number of already collected episodes.
    :return: Whether to continue or not collecting experience
        by doing rollouts of the current policy.
    """
    if train_freq.unit == TrainFrequencyUnit.STEP:
        return num_collected_steps < train_freq.frequency

    elif train_freq.unit == TrainFrequencyUnit.EPISODE:
        return num_collected_episodes < train_freq.frequency

    else:
        raise ValueError(
            "The unit of the `train_freq` must be either TrainFrequencyUnit.STEP "
            f"or TrainFrequencyUnit.EPISODE not '{train_freq.unit}'!"
        )


def get_system_info(print_info: bool = True) -> Tuple[Dict[str, str], str]:
    """
    Retrieve system and python env info for the current system.

    :param print_info: Whether to print or not those infos
    :return: Dictionary summing up the version for each relevant package
        and a formatted string.
    """
    env_info = {
        # In OS, a regex is used to add a space between a "#" and a number to avoid
        # wrongly linking to another issue on GitHub. Example: turn "#42" to "# 42".
        "OS": re.sub(r"#(\d)", r"# \1", f"{platform.platform()} {platform.version()}"),
        "Python": platform.python_version(),
        "Stable-Baselines3": sb3.__version__,
        "PyTorch": th.__version__,
        "GPU Enabled": str(th.cuda.is_available()),
        "Numpy": np.__version__,
        "Cloudpickle": cloudpickle.__version__,
        "Gymnasium": gym.__version__,
    }
    try:
        import gym as openai_gym  # pytype: disable=import-error

        env_info.update({"OpenAI Gym": openai_gym.__version__})
    except ImportError:
        pass

    env_info_str = ""
    for key, value in env_info.items():
        env_info_str += f"- {key}: {value}\n"
    if print_info:
        print(env_info_str)
    return env_info, env_info_str


<<<<<<< HEAD
def rename_torch_compile_parameters(params: TensorDict, name: str) -> TensorDict:
    """
    Renames compiled torch module parameters by truncating the prefix of a named subset.

    :param params: PyTorch module parameters tensor dictionary.
    :param name: Name of the tensor dictionary subset to modify.
    :return: Tensordict with renamed parameters of the named subset.
    """
    new_params = copy.deepcopy(params)
    for n, t in params[name].items():
        if "_orig_mod." in n:
            del new_params[name][n]
            new_params[name][n.replace("_orig_mod.", "")] = t

    return new_params
=======
def compat_gym_seed(env: GymEnv, seed: int) -> None:
    """
    Compatibility helper to seed Gym envs.

    :param env: The Gym environment.
    :param seed: The seed for the pseudo random generator
    """
    if "seed" in signature(env.unwrapped.reset).parameters:
        # gym >= 0.23.1
        env.reset(seed=seed)
    else:
        # VecEnv and backward compatibility
        env.seed(seed)
>>>>>>> 96526ed0
<|MERGE_RESOLUTION|>--- conflicted
+++ resolved
@@ -551,8 +551,20 @@
         print(env_info_str)
     return env_info, env_info_str
 
-
-<<<<<<< HEAD
+def compat_gym_seed(env: GymEnv, seed: int) -> None:
+    """
+    Compatibility helper to seed Gym envs.
+
+    :param env: The Gym environment.
+    :param seed: The seed for the pseudo random generator
+    """
+    if "seed" in signature(env.unwrapped.reset).parameters:
+        # gym >= 0.23.1
+        env.reset(seed=seed)
+    else:
+        # VecEnv and backward compatibility
+        env.seed(seed)
+
 def rename_torch_compile_parameters(params: TensorDict, name: str) -> TensorDict:
     """
     Renames compiled torch module parameters by truncating the prefix of a named subset.
@@ -567,19 +579,4 @@
             del new_params[name][n]
             new_params[name][n.replace("_orig_mod.", "")] = t
 
-    return new_params
-=======
-def compat_gym_seed(env: GymEnv, seed: int) -> None:
-    """
-    Compatibility helper to seed Gym envs.
-
-    :param env: The Gym environment.
-    :param seed: The seed for the pseudo random generator
-    """
-    if "seed" in signature(env.unwrapped.reset).parameters:
-        # gym >= 0.23.1
-        env.reset(seed=seed)
-    else:
-        # VecEnv and backward compatibility
-        env.seed(seed)
->>>>>>> 96526ed0
+    return new_params