--- conflicted
+++ resolved
@@ -308,7 +308,6 @@
     :param pytorch_variables: Other PyTorch variables expected to contain name and value of the variable.
     :param verbose: Verbosity level: 0 for no output, 1 for info messages, 2 for debug messages
     """
-<<<<<<< HEAD
     file = open_path(save_path, "w", verbose=0, suffix="zip")
     # data/params can be None, so do not
     # try to serialize them blindly
@@ -318,11 +317,6 @@
     # Create a zip-archive and write our objects there.
     with zipfile.ZipFile(file, mode="w") as archive:
         # Do not try to save "None" elements
-=======
-    with open_path(save_path, "w", verbose=0, suffix="zip") as save_path:
-        # data/params can be None, so do not
-        # try to serialize them blindly
->>>>>>> e1eac844
         if data is not None:
             serialized_data = data_to_json(data)
 
@@ -471,10 +465,6 @@
         # load_path wasn't a zip file
         raise ValueError(f"Error: the file {load_path} wasn't a zip-file") from e
     finally:
-<<<<<<< HEAD
         if isinstance(load_path, (str, pathlib.Path)):
             file.close()
-=======
-        load_path.close()
->>>>>>> e1eac844
     return data, params, pytorch_variables