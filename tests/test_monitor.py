--- conflicted
+++ resolved
@@ -22,17 +22,10 @@
     ep_lengths = []
     ep_len, ep_reward = 0, 0
     for _ in range(total_steps):
-<<<<<<< HEAD
-        _, reward, done, truncated, _ = monitor_env.step(monitor_env.action_space.sample())
-        ep_len += 1
-        ep_reward += reward
-        if done or truncated:
-=======
         _, reward, terminated, truncated, _ = monitor_env.step(monitor_env.action_space.sample())
         ep_len += 1
         ep_reward += reward
         if terminated or truncated:
->>>>>>> 06ad5a88
             ep_rewards.append(ep_reward)
             ep_lengths.append(ep_len)
             monitor_env.reset()
@@ -82,13 +75,8 @@
     monitor_env1.reset()
     episode_count1 = 0
     for _ in range(1000):
-<<<<<<< HEAD
-        _, _, done, truncated, _ = monitor_env1.step(monitor_env1.action_space.sample())
-        if done or truncated:
-=======
         _, _, terminated, truncated, _ = monitor_env1.step(monitor_env1.action_space.sample())
         if terminated or truncated:
->>>>>>> 06ad5a88
             episode_count1 += 1
             monitor_env1.reset()
 
@@ -110,13 +98,8 @@
         monitor_env2 = Monitor(env2, monitor_file2, override_existing=False)
         monitor_env2.reset()
         for _ in range(1000):
-<<<<<<< HEAD
-            _, _, done, truncated, _ = monitor_env2.step(monitor_env2.action_space.sample())
-            if done or truncated:
-=======
             _, _, terminated, truncated, _ = monitor_env2.step(monitor_env2.action_space.sample())
             if terminated or truncated:
->>>>>>> 06ad5a88
                 episode_count2 += 1
                 monitor_env2.reset()
 
