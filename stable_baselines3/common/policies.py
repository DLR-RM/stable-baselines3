--- conflicted
+++ resolved
@@ -20,8 +20,7 @@
     StateDependentNoiseDistribution,
     make_proba_distribution,
 )
-<<<<<<< HEAD
-from stable_baselines3.common.preprocessing import get_action_dim, is_image_space, preprocess_obs
+from stable_baselines3.common.preprocessing import get_action_dim, is_image_space, maybe_transpose, preprocess_obs
 from stable_baselines3.common.torch_layers import (
     BaseFeaturesExtractor,
     CombinedExtractor,
@@ -32,13 +31,6 @@
 )
 from stable_baselines3.common.type_aliases import Schedule
 from stable_baselines3.common.utils import get_device, is_vectorized_observation, obs_as_tensor
-from stable_baselines3.common.vec_env import VecTransposeImage
-=======
-from stable_baselines3.common.preprocessing import get_action_dim, maybe_transpose, preprocess_obs
-from stable_baselines3.common.torch_layers import BaseFeaturesExtractor, FlattenExtractor, MlpExtractor, NatureCNN, create_mlp
-from stable_baselines3.common.type_aliases import Schedule
-from stable_baselines3.common.utils import get_device, is_vectorized_observation
->>>>>>> 237223f8
 from stable_baselines3.common.vec_env.obs_dict_wrapper import ObsDictWrapper
 
 
@@ -253,23 +245,6 @@
         :return: Taken action according to the policy
         """
 
-    @staticmethod
-    def try_transpose_img_observation(obs: np.ndarray, observation_space: gym.spaces.Space) -> np.ndarray:
-        """
-        Try to transpose an observation such that it matches the shape of the observation_space
-
-        :param obs:
-        :param observation_space:
-        :return: (potentially transposed) observation
-        """
-        obs = np.array(obs)
-        if not (obs.shape == observation_space.shape or obs.shape[1:] == observation_space.shape):
-            # Try to re-order the channels
-            transpose_obs = VecTransposeImage.transpose_image(obs)
-            if transpose_obs.shape == observation_space.shape or transpose_obs.shape[1:] == observation_space.shape:
-                obs = transpose_obs
-        return obs
-
     def predict(
         self,
         observation: Union[np.ndarray, Dict[str, np.ndarray]],
@@ -304,7 +279,7 @@
             for key, obs in observation.items():
                 obs_space = self.observation_space.spaces[key]
                 if is_image_space(obs_space):
-                    obs_ = BasePolicy.try_transpose_img_observation(obs, obs_space)
+                    obs_ = maybe_transpose(obs, obs_space)
                 else:
                     obs_ = np.array(obs)
                 # Add batch dimension if needed
@@ -313,17 +288,10 @@
         elif is_image_space(self.observation_space):
             # Handle the different cases for images
             # as PyTorch use channel first format
-            observation = BasePolicy.try_transpose_img_observation(observation, self.observation_space)
+            observation = maybe_transpose(observation, self.observation_space)
         else:
             observation = np.array(observation)
 
-<<<<<<< HEAD
-=======
-        # Handle the different cases for images
-        # as PyTorch use channel first format
-        observation = maybe_transpose(observation, self.observation_space)
-
->>>>>>> 237223f8
         vectorized_env = is_vectorized_observation(observation, self.observation_space)
 
         if not isinstance(observation, dict):
