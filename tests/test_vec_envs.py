import collections
import functools
import itertools
import multiprocessing
from typing import Optional

import gym
import numpy as np
import pytest

from stable_baselines3.common.monitor import Monitor
from stable_baselines3.common.vec_env import DummyVecEnv, SubprocVecEnv, VecFrameStack, VecNormalize

N_ENVS = 3
VEC_ENV_CLASSES = [DummyVecEnv, SubprocVecEnv]
VEC_ENV_WRAPPERS = [None, VecNormalize, VecFrameStack]


class CustomGymEnv(gym.Env):
    def __init__(self, space):
        """
        Custom gym environment for testing purposes
        """
        self.action_space = space
        self.observation_space = space
        self.current_step = 0
        self.ep_length = 4

    def reset(self, seed: Optional[int] = None):
        self.current_step = 0
        self._choose_next_state()
        return self.state

    def step(self, action):
        reward = float(np.random.rand())
        self._choose_next_state()
        self.current_step += 1
        done = self.current_step >= self.ep_length
        return self.state, reward, done, {}

    def _choose_next_state(self):
        self.state = self.observation_space.sample()

    def render(self, mode="human"):
        if mode == "rgb_array":
            return np.zeros((4, 4, 3))

    def seed(self, seed=None):
        if seed is not None:
            np.random.seed(seed)
            self.observation_space.seed(seed)

    @staticmethod
    def custom_method(dim_0=1, dim_1=1):
        """
        Dummy method to test call to custom method
        from VecEnv

        :param dim_0: (int)
        :param dim_1: (int)
        :return: (np.ndarray)
        """
        return np.ones((dim_0, dim_1))


@pytest.mark.parametrize("vec_env_class", VEC_ENV_CLASSES)
@pytest.mark.parametrize("vec_env_wrapper", VEC_ENV_WRAPPERS)
def test_vecenv_custom_calls(vec_env_class, vec_env_wrapper):
    """Test access to methods/attributes of vectorized environments"""

    def make_env():
        return CustomGymEnv(gym.spaces.Box(low=np.zeros(2), high=np.ones(2)))

    vec_env = vec_env_class([make_env for _ in range(N_ENVS)])

    if vec_env_wrapper is not None:
        if vec_env_wrapper == VecFrameStack:
            vec_env = vec_env_wrapper(vec_env, n_stack=2)
        else:
            vec_env = vec_env_wrapper(vec_env)

    # Test seed method
    vec_env.seed(0)
    # Test render method call
    # vec_env.render()  # we need a X server  to test the "human" mode
    vec_env.render(mode="rgb_array")
    env_method_results = vec_env.env_method("custom_method", 1, indices=None, dim_1=2)
    setattr_results = []
    # Set current_step to an arbitrary value
    for env_idx in range(N_ENVS):
        setattr_results.append(vec_env.set_attr("current_step", env_idx, indices=env_idx))
    # Retrieve the value for each environment
    getattr_results = vec_env.get_attr("current_step")

    assert len(env_method_results) == N_ENVS
    assert len(setattr_results) == N_ENVS
    assert len(getattr_results) == N_ENVS

    for env_idx in range(N_ENVS):
        assert (env_method_results[env_idx] == np.ones((1, 2))).all()
        assert setattr_results[env_idx] is None
        assert getattr_results[env_idx] == env_idx

    # Call env_method on a subset of the VecEnv
    env_method_subset = vec_env.env_method("custom_method", 1, indices=[0, 2], dim_1=3)
    assert (env_method_subset[0] == np.ones((1, 3))).all()
    assert (env_method_subset[1] == np.ones((1, 3))).all()
    assert len(env_method_subset) == 2

    # Test to change value for all the environments
    setattr_result = vec_env.set_attr("current_step", 42, indices=None)
    getattr_result = vec_env.get_attr("current_step")
    assert setattr_result is None
    assert getattr_result == [42 for _ in range(N_ENVS)]

    # Additional tests for setattr that does not affect all the environments
    vec_env.reset()
    setattr_result = vec_env.set_attr("current_step", 12, indices=[0, 1])
    getattr_result = vec_env.get_attr("current_step")
    getattr_result_subset = vec_env.get_attr("current_step", indices=[0, 1])
    assert setattr_result is None
    assert getattr_result == [12 for _ in range(2)] + [0 for _ in range(N_ENVS - 2)]
    assert getattr_result_subset == [12, 12]
    assert vec_env.get_attr("current_step", indices=[0, 2]) == [12, 0]

    vec_env.reset()
    # Change value only for first and last environment
    setattr_result = vec_env.set_attr("current_step", 12, indices=[0, -1])
    getattr_result = vec_env.get_attr("current_step")
    assert setattr_result is None
    assert getattr_result == [12] + [0 for _ in range(N_ENVS - 2)] + [12]
    assert vec_env.get_attr("current_step", indices=[-1]) == [12]

    vec_env.close()


class StepEnv(gym.Env):
    def __init__(self, max_steps):
        """Gym environment for testing that terminal observation is inserted
        correctly."""
        self.action_space = gym.spaces.Discrete(2)
        self.observation_space = gym.spaces.Box(np.array([0]), np.array([999]), dtype="int")
        self.max_steps = max_steps
        self.current_step = 0

    def reset(self):
        self.current_step = 0
        return np.array([self.current_step], dtype="int")

    def step(self, action):
        prev_step = self.current_step
        self.current_step += 1
        done = self.current_step >= self.max_steps
        return np.array([prev_step], dtype="int"), 0.0, done, {}


@pytest.mark.parametrize("vec_env_class", VEC_ENV_CLASSES)
@pytest.mark.parametrize("vec_env_wrapper", VEC_ENV_WRAPPERS)
def test_vecenv_terminal_obs(vec_env_class, vec_env_wrapper):
    """Test that 'terminal_observation' gets added to info dict upon
    termination."""
    step_nums = [i + 5 for i in range(N_ENVS)]
    vec_env = vec_env_class([functools.partial(StepEnv, n) for n in step_nums])

    if vec_env_wrapper is not None:
        if vec_env_wrapper == VecFrameStack:
            vec_env = vec_env_wrapper(vec_env, n_stack=2)
        else:
            vec_env = vec_env_wrapper(vec_env)

    zero_acts = np.zeros((N_ENVS,), dtype="int")
    prev_obs_b = vec_env.reset()
    for step_num in range(1, max(step_nums) + 1):
        obs_b, _, done_b, info_b = vec_env.step(zero_acts)
        assert len(obs_b) == N_ENVS
        assert len(done_b) == N_ENVS
        assert len(info_b) == N_ENVS
        env_iter = zip(prev_obs_b, obs_b, done_b, info_b, step_nums)
        for prev_obs, obs, done, info, final_step_num in env_iter:
            assert done == (step_num == final_step_num)
            if not done:
                assert "terminal_observation" not in info
            else:
                terminal_obs = info["terminal_observation"]

                # do some rough ordering checks that should work for all
                # wrappers, including VecNormalize
                assert np.all(prev_obs < terminal_obs)
                assert np.all(obs < prev_obs)

                if not isinstance(vec_env, VecNormalize):
                    # more precise tests that we can't do with VecNormalize
                    # (which changes observation values)
                    assert np.all(prev_obs + 1 == terminal_obs)
                    assert np.all(obs == 0)

        prev_obs_b = obs_b

    vec_env.close()


SPACES = collections.OrderedDict(
    [
        ("discrete", gym.spaces.Discrete(2)),
        ("multidiscrete", gym.spaces.MultiDiscrete([2, 3])),
        ("multibinary", gym.spaces.MultiBinary(3)),
        ("continuous", gym.spaces.Box(low=np.zeros(2), high=np.ones(2))),
    ]
)


def check_vecenv_spaces(vec_env_class, space, obs_assert):
    """Helper method to check observation spaces in vectorized environments."""

    def make_env():
        return CustomGymEnv(space)

    vec_env = vec_env_class([make_env for _ in range(N_ENVS)])
    obs = vec_env.reset()
    obs_assert(obs)

    dones = [False] * N_ENVS
    while not any(dones):
        actions = [vec_env.action_space.sample() for _ in range(N_ENVS)]
        obs, _rews, dones, _infos = vec_env.step(actions)
        obs_assert(obs)
    vec_env.close()


def check_vecenv_obs(obs, space):
    """Helper method to check observations from multiple environments each belong to
    the appropriate observation space."""
    assert obs.shape[0] == N_ENVS
    for value in obs:
        assert space.contains(value)


@pytest.mark.parametrize("vec_env_class,space", itertools.product(VEC_ENV_CLASSES, SPACES.values()))
def test_vecenv_single_space(vec_env_class, space):
    def obs_assert(obs):
        return check_vecenv_obs(obs, space)

    check_vecenv_spaces(vec_env_class, space, obs_assert)


class _UnorderedDictSpace(gym.spaces.Dict):
    """Like DictSpace, but returns an unordered dict when sampling."""

    def sample(self):
        return dict(super().sample())


@pytest.mark.parametrize("vec_env_class", VEC_ENV_CLASSES)
def test_vecenv_dict_spaces(vec_env_class):
    """Test dictionary observation spaces with vectorized environments."""
    space = gym.spaces.Dict(SPACES)

    def obs_assert(obs):
        assert isinstance(obs, collections.OrderedDict)
        assert obs.keys() == space.spaces.keys()
        for key, values in obs.items():
            check_vecenv_obs(values, space.spaces[key])

    check_vecenv_spaces(vec_env_class, space, obs_assert)

    unordered_space = _UnorderedDictSpace(SPACES)
    # Check that vec_env_class can accept unordered dict observations (and convert to OrderedDict)
    check_vecenv_spaces(vec_env_class, unordered_space, obs_assert)


@pytest.mark.parametrize("vec_env_class", VEC_ENV_CLASSES)
def test_vecenv_tuple_spaces(vec_env_class):
    """Test tuple observation spaces with vectorized environments."""
    space = gym.spaces.Tuple(tuple(SPACES.values()))

    def obs_assert(obs):
        assert isinstance(obs, tuple)
        assert len(obs) == len(space.spaces)
        for values, inner_space in zip(obs, space.spaces):
            check_vecenv_obs(values, inner_space)

    return check_vecenv_spaces(vec_env_class, space, obs_assert)


def test_subproc_start_method():
    start_methods = [None]
    # Only test thread-safe methods. Others may deadlock tests! (gh/428)
    # Note: adding unsafe `fork` method as we are now using PyTorch
    all_methods = {"forkserver", "spawn", "fork"}
    available_methods = multiprocessing.get_all_start_methods()
    start_methods += list(all_methods.intersection(available_methods))
    space = gym.spaces.Discrete(2)

    def obs_assert(obs):
        return check_vecenv_obs(obs, space)

    for start_method in start_methods:
        vec_env_class = functools.partial(SubprocVecEnv, start_method=start_method)
        check_vecenv_spaces(vec_env_class, space, obs_assert)

    with pytest.raises(ValueError, match="cannot find context for 'illegal_method'"):
        vec_env_class = functools.partial(SubprocVecEnv, start_method="illegal_method")
        check_vecenv_spaces(vec_env_class, space, obs_assert)


class CustomWrapperA(VecNormalize):
    def __init__(self, venv):
        VecNormalize.__init__(self, venv)
        self.var_a = "a"


class CustomWrapperB(VecNormalize):
    def __init__(self, venv):
        VecNormalize.__init__(self, venv)
        self.var_b = "b"

    def func_b(self):
        return self.var_b

    def name_test(self):
        return self.__class__


class CustomWrapperBB(CustomWrapperB):
    def __init__(self, venv):
        CustomWrapperB.__init__(self, venv)
        self.var_bb = "bb"


def test_vecenv_wrapper_getattr():
    def make_env():
        return CustomGymEnv(gym.spaces.Box(low=np.zeros(2), high=np.ones(2)))

    vec_env = DummyVecEnv([make_env for _ in range(N_ENVS)])
    wrapped = CustomWrapperA(CustomWrapperBB(vec_env))
    assert wrapped.var_a == "a"
    assert wrapped.var_b == "b"
    assert wrapped.var_bb == "bb"
    assert wrapped.func_b() == "b"
    assert wrapped.name_test() == CustomWrapperBB

    double_wrapped = CustomWrapperA(CustomWrapperB(wrapped))
    _ = double_wrapped.var_a  # should not raise as it is directly defined here
    with pytest.raises(AttributeError):  # should raise due to ambiguity
        _ = double_wrapped.var_b
    with pytest.raises(AttributeError):  # should raise as does not exist
        _ = double_wrapped.nonexistent_attribute


def test_framestack_vecenv():
    """Test that framestack environment stacks on desired axis"""

    image_space_shape = [12, 8, 3]
    zero_acts = np.zeros([N_ENVS] + image_space_shape)

    transposed_image_space_shape = image_space_shape[::-1]
    transposed_zero_acts = np.zeros([N_ENVS] + transposed_image_space_shape)

    def make_image_env():
        return CustomGymEnv(
            gym.spaces.Box(
                low=np.zeros(image_space_shape),
                high=np.ones(image_space_shape) * 255,
                dtype=np.uint8,
            )
        )

    def make_transposed_image_env():
        return CustomGymEnv(
            gym.spaces.Box(
                low=np.zeros(transposed_image_space_shape),
                high=np.ones(transposed_image_space_shape) * 255,
                dtype=np.uint8,
            )
        )

    def make_non_image_env():
        return CustomGymEnv(gym.spaces.Box(low=np.zeros((2,)), high=np.ones((2,))))

    vec_env = DummyVecEnv([make_image_env for _ in range(N_ENVS)])
    vec_env = VecFrameStack(vec_env, n_stack=2)
    obs, _, _, _ = vec_env.step(zero_acts)
    vec_env.close()

    # Should be stacked on the last dimension
    assert obs.shape[-1] == (image_space_shape[-1] * 2)

    # Try automatic stacking on first dimension now
    vec_env = DummyVecEnv([make_transposed_image_env for _ in range(N_ENVS)])
    vec_env = VecFrameStack(vec_env, n_stack=2)
    obs, _, _, _ = vec_env.step(transposed_zero_acts)
    vec_env.close()

    # Should be stacked on the first dimension (note the transposing in make_transposed_image_env)
    assert obs.shape[1] == (image_space_shape[-1] * 2)

    # Try forcing dimensions
    vec_env = DummyVecEnv([make_image_env for _ in range(N_ENVS)])
    vec_env = VecFrameStack(vec_env, n_stack=2, channels_order="last")
    obs, _, _, _ = vec_env.step(zero_acts)
    vec_env.close()

    # Should be stacked on the last dimension
    assert obs.shape[-1] == (image_space_shape[-1] * 2)

    vec_env = DummyVecEnv([make_image_env for _ in range(N_ENVS)])
    vec_env = VecFrameStack(vec_env, n_stack=2, channels_order="first")
    obs, _, _, _ = vec_env.step(zero_acts)
    vec_env.close()

    # Should be stacked on the first dimension
    assert obs.shape[1] == (image_space_shape[0] * 2)

    # Test invalid channels_order
    vec_env = DummyVecEnv([make_image_env for _ in range(N_ENVS)])
    with pytest.raises(AssertionError):
        vec_env = VecFrameStack(vec_env, n_stack=2, channels_order="not_valid")

    # Test that it works with non-image envs when no channels_order is given
    vec_env = DummyVecEnv([make_non_image_env for _ in range(N_ENVS)])
    vec_env = VecFrameStack(vec_env, n_stack=2)


def test_vec_env_is_wrapped():
    # Test is_wrapped call of subproc workers
    def make_env():
        return CustomGymEnv(gym.spaces.Box(low=np.zeros(2), high=np.ones(2)))

    def make_monitored_env():
        return Monitor(CustomGymEnv(gym.spaces.Box(low=np.zeros(2), high=np.ones(2))))

    # One with monitor, one without
    vec_env = SubprocVecEnv([make_env, make_monitored_env])

    assert vec_env.env_is_wrapped(Monitor) == [False, True]

    vec_env.close()

    # One with monitor, one without
    vec_env = DummyVecEnv([make_env, make_monitored_env])

    assert vec_env.env_is_wrapped(Monitor) == [False, True]

    vec_env = VecFrameStack(vec_env, n_stack=2)
    assert vec_env.env_is_wrapped(Monitor) == [False, True]


@pytest.mark.parametrize("vec_env_class", VEC_ENV_CLASSES)
<<<<<<< HEAD
def test_backward_compat_seed(vec_env_class):
    def make_env():
        env = CustomGymEnv(gym.spaces.Box(low=np.zeros(2), high=np.ones(2)))
        # Patch reset function to remove seed param
        env.reset = env.observation_space.sample
        env.seed = env.observation_space.seed
        return env

    vec_env = vec_env_class([make_env for _ in range(N_ENVS)])
    vec_env.seed(3)
    obs = vec_env.reset()
    vec_env.seed(3)
    new_obs = vec_env.reset()
    assert np.allclose(new_obs, obs)
=======
def test_vec_seeding(vec_env_class):
    def make_env():
        return CustomGymEnv(gym.spaces.Box(low=np.zeros(2), high=np.ones(2)))

    # For SubprocVecEnv check for all starting methods
    start_methods = [None]
    if vec_env_class != DummyVecEnv:
        all_methods = {"forkserver", "spawn", "fork"}
        available_methods = multiprocessing.get_all_start_methods()
        start_methods = list(all_methods.intersection(available_methods))

    for start_method in start_methods:
        if start_method is not None:
            vec_env_class = functools.partial(SubprocVecEnv, start_method=start_method)

        n_envs = 3
        vec_env = vec_env_class([make_env] * n_envs)
        # Seed with no argument
        vec_env.seed()
        obs = vec_env.reset()
        _, rewards, _, _ = vec_env.step(np.array([vec_env.action_space.sample() for _ in range(n_envs)]))
        # Seed should be different per process
        assert not np.allclose(obs[0], obs[1])
        assert not np.allclose(rewards[0], rewards[1])
        assert not np.allclose(obs[1], obs[2])
        assert not np.allclose(rewards[1], rewards[2])

        vec_env.close()
>>>>>>> ed308a71
<|MERGE_RESOLUTION|>--- conflicted
+++ resolved
@@ -27,6 +27,8 @@
         self.ep_length = 4
 
     def reset(self, seed: Optional[int] = None):
+        if seed is not None:
+            self.seed(seed)
         self.current_step = 0
         self._choose_next_state()
         return self.state
@@ -446,7 +448,6 @@
 
 
 @pytest.mark.parametrize("vec_env_class", VEC_ENV_CLASSES)
-<<<<<<< HEAD
 def test_backward_compat_seed(vec_env_class):
     def make_env():
         env = CustomGymEnv(gym.spaces.Box(low=np.zeros(2), high=np.ones(2)))
@@ -461,7 +462,9 @@
     vec_env.seed(3)
     new_obs = vec_env.reset()
     assert np.allclose(new_obs, obs)
-=======
+
+
+@pytest.mark.parametrize("vec_env_class", VEC_ENV_CLASSES)
 def test_vec_seeding(vec_env_class):
     def make_env():
         return CustomGymEnv(gym.spaces.Box(low=np.zeros(2), high=np.ones(2)))
@@ -489,5 +492,4 @@
         assert not np.allclose(obs[1], obs[2])
         assert not np.allclose(rewards[1], rewards[2])
 
-        vec_env.close()
->>>>>>> ed308a71
+        vec_env.close()