--- conflicted
+++ resolved
@@ -86,7 +86,6 @@
                  device: Union[th.device, str] = "auto",
                  _init_setup_model: bool = True):
 
-<<<<<<< HEAD
         super(PPO, self).__init__(policy, env, learning_rate=learning_rate,
                                   n_steps=n_steps, gamma=gamma, gae_lambda=gae_lambda,
                                   ent_coef=ent_coef, vf_coef=vf_coef, max_grad_norm=max_grad_norm,
@@ -94,22 +93,14 @@
                                   tensorboard_log=tensorboard_log, policy_kwargs=policy_kwargs,
                                   verbose=verbose, device=device, create_eval_env=create_eval_env,
                                   seed=seed, _init_setup_model=False)
-=======
-        super(PPO, self).__init__(policy, env, PPOPolicy, learning_rate,
-                                  policy_kwargs=policy_kwargs, tensorboard_log=tensorboard_log,
-                                  verbose=verbose, device=device, use_sde=use_sde, sde_sample_freq=sde_sample_freq,
-                                  create_eval_env=create_eval_env, support_multi_env=True, seed=seed)
->>>>>>> 403fff5d
 
         self.batch_size = batch_size
         self.n_epochs = n_epochs
         self.clip_range = clip_range
         self.clip_range_vf = clip_range_vf
         self.target_kl = target_kl
-<<<<<<< HEAD
-=======
+
         self.tb_writer = None
->>>>>>> 403fff5d
 
         if _init_setup_model:
             self._setup_model()
@@ -246,55 +237,7 @@
               eval_log_path: Optional[str] = None,
               reset_num_timesteps: bool = True) -> "PPO":
 
-<<<<<<< HEAD
         return super(PPO, self).learn(total_timesteps=total_timesteps, callback=callback,
                                       log_interval=log_interval, eval_env=eval_env, eval_freq=eval_freq,
                                       n_eval_episodes=n_eval_episodes, tb_log_name=tb_log_name,
-                                      eval_log_path=eval_log_path, reset_num_timesteps=reset_num_timesteps)
-=======
-        iteration = 0
-        total_timesteps, callback = self._setup_learn(total_timesteps, eval_env, callback, eval_freq,
-                                                      n_eval_episodes, eval_log_path, reset_num_timesteps,
-                                                      tb_log_name)
-        callback.on_training_start(locals(), globals())
-
-        while self.num_timesteps < total_timesteps:
-
-            continue_training = self.collect_rollouts(self.env, callback,
-                                                      self.rollout_buffer,
-                                                      n_rollout_steps=self.n_steps)
-
-            if continue_training is False:
-                break
-
-            iteration += 1
-            self._update_current_progress(self.num_timesteps, total_timesteps)
-
-            # Log training infos
-            if log_interval is not None and iteration % log_interval == 0:
-                fps = int(self.num_timesteps / (time.time() - self.start_time))
-                logger.record("time/iterations", iteration, exclude="tensorboard")
-                if len(self.ep_info_buffer) > 0 and len(self.ep_info_buffer[0]) > 0:
-                    logger.record("rollout/ep_rew_mean",
-                                  self.safe_mean([ep_info["r"] for ep_info in self.ep_info_buffer]))
-                    logger.record("rollout/ep_len_mean",
-                                  self.safe_mean([ep_info["l"] for ep_info in self.ep_info_buffer]))
-                logger.record("time/fps", fps)
-                logger.record("time/time_elapsed", int(time.time() - self.start_time), exclude="tensorboard")
-                logger.record("time/total timesteps", self.num_timesteps, exclude="tensorboard")
-                logger.dump(step=self.num_timesteps)
-
-            self.train(self.n_epochs, batch_size=self.batch_size)
-
-        callback.on_training_end()
-
-        return self
-
-    def get_torch_variables(self) -> Tuple[List[str], List[str]]:
-        """
-        cf base class
-        """
-        state_dicts = ["policy", "policy.optimizer"]
-
-        return state_dicts, []
->>>>>>> 403fff5d
+                                      eval_log_path=eval_log_path, reset_num_timesteps=reset_num_timesteps)