--- conflicted
+++ resolved
@@ -345,12 +345,12 @@
             env = data["env"]
 
         # noinspection PyArgumentList
-<<<<<<< HEAD
-        model = cls(policy=data["policy_class"], env=env, device="auto", _init_setup_model=False)
-=======
-        model = cls(policy=data["policy_class"], env=env,
-                    device='auto', _init_setup_model=False)  # pytype: disable=not-instantiable,wrong-keyword-args
->>>>>>> 208890df
+        model = cls(
+            policy=data["policy_class"],
+            env=env,
+            device="auto",
+            _init_setup_model=False,  # pytype: disable=not-instantiable,wrong-keyword-args
+        )
 
         # load parameters
         model.__dict__.update(data)
