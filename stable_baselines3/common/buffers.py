--- conflicted
+++ resolved
@@ -368,11 +368,7 @@
         obs: np.ndarray,
         action: np.ndarray,
         reward: np.ndarray,
-<<<<<<< HEAD
-        done: np.ndarray,
-=======
         episode_start: np.ndarray,
->>>>>>> c69f7cd5
         value: th.Tensor,
         log_prob: th.Tensor,
     ) -> None:
@@ -613,7 +609,7 @@
         self.gae_lambda = gae_lambda
         self.gamma = gamma
         self.observations, self.actions, self.rewards, self.advantages = None, None, None, None
-        self.returns, self.dones, self.values, self.log_probs = None, None, None, None
+        self.returns, self.episode_starts, self.values, self.log_probs = None, None, None, None
         self.generator_ready = False
         self.reset()
 
@@ -625,7 +621,7 @@
         self.actions = np.zeros((self.buffer_size, self.n_envs, self.action_dim), dtype=np.float32)
         self.rewards = np.zeros((self.buffer_size, self.n_envs), dtype=np.float32)
         self.returns = np.zeros((self.buffer_size, self.n_envs), dtype=np.float32)
-        self.dones = np.zeros((self.buffer_size, self.n_envs), dtype=np.float32)
+        self.episode_starts = np.zeros((self.buffer_size, self.n_envs), dtype=np.float32)
         self.values = np.zeros((self.buffer_size, self.n_envs), dtype=np.float32)
         self.log_probs = np.zeros((self.buffer_size, self.n_envs), dtype=np.float32)
         self.advantages = np.zeros((self.buffer_size, self.n_envs), dtype=np.float32)
@@ -637,7 +633,7 @@
         obs: Dict[str, np.ndarray],
         action: np.ndarray,
         reward: np.ndarray,
-        done: np.ndarray,
+        episode_start: np.ndarray,
         value: th.Tensor,
         log_prob: th.Tensor,
     ) -> None:
@@ -645,7 +641,7 @@
         :param obs: Observation
         :param action: Action
         :param reward:
-        :param done: End of episode signal.
+        :param episode_start: Start of episode signal.
         :param value: estimated value of the current state
             following the current policy.
         :param log_prob: log probability of the action
@@ -665,7 +661,7 @@
 
         self.actions[self.pos] = np.array(action).copy()
         self.rewards[self.pos] = np.array(reward).copy()
-        self.dones[self.pos] = np.array(done).copy()
+        self.episode_starts[self.pos] = np.array(episode_start).copy()
         self.values[self.pos] = value.clone().cpu().numpy().flatten()
         self.log_probs[self.pos] = log_prob.clone().cpu().numpy()
         self.pos += 1
