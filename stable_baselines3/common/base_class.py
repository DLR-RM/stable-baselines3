--- conflicted
+++ resolved
@@ -548,12 +548,6 @@
         # self.env is always a VecEnv
         if self.env is not None:
             self.env.seed(seed)
-<<<<<<< HEAD
-        # Eval env may be a gym.Env, hence the call to compat_gym_seed()
-        if self.eval_env is not None:
-            compat_gym_seed(self.eval_env, seed=seed)
-=======
->>>>>>> ef332fa5
 
     def set_parameters(
         self,
