--- conflicted
+++ resolved
@@ -34,15 +34,9 @@
         self._t += 1
         index = self._t % len(self._observations)
         obs = self._observations[index]
-<<<<<<< HEAD
-        done = truncated = self._t >= self._ep_length
-        reward = self._rewards[index]
-        return obs, reward, done, truncated, {}
-=======
         terminated = truncated = self._t >= self._ep_length
         reward = self._rewards[index]
         return obs, reward, terminated, truncated, {}
->>>>>>> 06ad5a88
 
 
 class DummyDictEnv(gym.Env):
@@ -68,15 +62,9 @@
         self._t += 1
         index = self._t % len(self._observations)
         obs = {key: self._observations[index] for key in self.observation_space.spaces.keys()}
-<<<<<<< HEAD
-        done = truncated = self._t >= self._ep_length
-        reward = self._rewards[index]
-        return obs, reward, done, truncated, {}
-=======
         terminated = truncated = self._t >= self._ep_length
         reward = self._rewards[index]
         return obs, reward, terminated, truncated, {}
->>>>>>> 06ad5a88
 
 
 @pytest.mark.parametrize("env_cls", [DummyEnv, DummyDictEnv])
