[tool.ruff]
# Same as Black.
line-length = 127
# Assume Python 3.8
target-version = "py38"
# See https://beta.ruff.rs/docs/rules/
select = ["E", "F", "B", "UP", "C90", "RUF"]
# B028: Ignore explicit stacklevel`
# RUF013: Too many false positives (implicit optional)
ignore = ["B028", "RUF013"]

[tool.ruff.per-file-ignores]
# Default implementation in abstract methods
"./stable_baselines3/common/callbacks.py"= ["B027"]
"./stable_baselines3/common/noise.py"= ["B027"]
# ClassVar, implicit optional check not needed for tests
"./tests/*.py"= ["RUF012", "RUF013"]


[tool.ruff.mccabe]
# Unlike Flake8, default to a complexity level of 10.
max-complexity = 15

[tool.black]
line-length = 127

[tool.pytype]
inputs = ["stable_baselines3"]
disable = ["pyi-error"]
# Checked with mypy
exclude = [
  "stable_baselines3/common/buffers.py",
  "stable_baselines3/common/base_class.py",
  "stable_baselines3/common/callbacks.py",
  "stable_baselines3/common/on_policy_algorithm.py",
  "stable_baselines3/common/vec_env/stacked_observations.py",
  "stable_baselines3/common/vec_env/subproc_vec_env.py",
  "stable_baselines3/common/vec_env/patch_gym.py",
  "stable_baselines3/common/off_policy_algorithm.py",
  "stable_baselines3/common/vec_env/vec_normalize.py",
  "stable_baselines3/common/vec_env/__init__.py",
  "stable_baselines3/common/distributions.py",
  "stable_baselines3/common/policies.py",
]

[tool.mypy]
ignore_missing_imports = true
follow_imports = "silent"
show_error_codes = true
exclude = """(?x)(
<<<<<<< HEAD
    stable_baselines3/common/policies.py$
=======
    stable_baselines3/common/vec_env/__init__.py$
    | stable_baselines3/common/vec_env/vec_normalize.py$
>>>>>>> d671402c
    | tests/test_logger.py$
    | tests/test_train_eval_mode.py$
  )"""

[tool.pytest.ini_options]
# Deterministic ordering for tests; useful for pytest-xdist.
env = [
	"PYTHONHASHSEED=0"
]

filterwarnings = [
    # Tensorboard warnings
    "ignore::DeprecationWarning:tensorboard",
    # Gymnasium warnings
    "ignore::UserWarning:gymnasium",
]
markers = [
    "expensive: marks tests as expensive (deselect with '-m \"not expensive\"')"
]

[tool.coverage.run]
disable_warnings = ["couldnt-parse"]
branch = false
omit = [
  "tests/*",
  "setup.py",
  # Require graphical interface
  "stable_baselines3/common/results_plotter.py",
  # Require ffmpeg
  "stable_baselines3/common/vec_env/vec_video_recorder.py",
]

[tool.coverage.report]
exclude_lines = [ "pragma: no cover", "raise NotImplementedError()", "if typing.TYPE_CHECKING:"]<|MERGE_RESOLUTION|>--- conflicted
+++ resolved
@@ -48,13 +48,7 @@
 follow_imports = "silent"
 show_error_codes = true
 exclude = """(?x)(
-<<<<<<< HEAD
-    stable_baselines3/common/policies.py$
-=======
-    stable_baselines3/common/vec_env/__init__.py$
-    | stable_baselines3/common/vec_env/vec_normalize.py$
->>>>>>> d671402c
-    | tests/test_logger.py$
+    tests/test_logger.py$
     | tests/test_train_eval_mode.py$
   )"""
 
