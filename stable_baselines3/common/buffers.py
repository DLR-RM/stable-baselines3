--- conflicted
+++ resolved
@@ -344,13 +344,8 @@
             delta = self.rewards[step] + self.gamma * next_values * next_non_terminal - self.values[step]
             last_gae_lam = delta + self.gamma * self.gae_lambda * next_non_terminal * last_gae_lam
             self.advantages[step] = last_gae_lam
-<<<<<<< HEAD
-        # TD(lambda) estimator, see GH#375 or "Telescoping in TD(lambda)"
-        # in David Silver Lecture 4
-=======
         # TD(lambda) estimator, see Github PR #375 or "Telescoping in TD(lambda)"
         # in David Silver Lecture 4: https://www.youtube.com/watch?v=PnHCvfgC_ZA
->>>>>>> ff1df3e4
         self.returns = self.advantages + self.values
 
     def add(
