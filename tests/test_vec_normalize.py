import operator
<<<<<<< HEAD
from typing import Dict, Optional
=======
from typing import Any, Dict
>>>>>>> 92f7a6f2

import gym
import numpy as np
import pytest
from gym import spaces

from stable_baselines3 import SAC, TD3, HerReplayBuffer
from stable_baselines3.common.monitor import Monitor
from stable_baselines3.common.running_mean_std import RunningMeanStd
from stable_baselines3.common.vec_env import (
    DummyVecEnv,
    VecFrameStack,
    VecNormalize,
    sync_envs_normalization,
    unwrap_vec_normalize,
)

ENV_ID = "Pendulum-v1"


class DummyRewardEnv(gym.Env):
    metadata: Dict[str, Any] = {}

    def __init__(self, return_reward_idx=0):
        self.action_space = spaces.Discrete(2)
        self.observation_space = spaces.Box(low=np.array([-1.0]), high=np.array([1.0]))
        self.returned_rewards = [0, 1, 3, 4]
        self.return_reward_idx = return_reward_idx
        self.t = self.return_reward_idx

    def step(self, action):
        self.t += 1
        index = (self.t + self.return_reward_idx) % len(self.returned_rewards)
        returned_value = self.returned_rewards[index]
        done = truncated = self.t == len(self.returned_rewards)
        return np.array([returned_value]), returned_value, done, truncated, {}

    def reset(self, *, seed: Optional[int] = None, options: Optional[Dict] = None):
        if seed is not None:
            super().reset(seed=seed)
        self.t = 0
        return np.array([self.returned_rewards[self.return_reward_idx]]), {}


class DummyDictEnv(gym.Env):
    """
    Dummy gym goal env for testing purposes
    """

    def __init__(self):
        super().__init__()
        self.observation_space = spaces.Dict(
            {
                "observation": spaces.Box(low=-20.0, high=20.0, shape=(4,), dtype=np.float32),
                "achieved_goal": spaces.Box(low=-20.0, high=20.0, shape=(4,), dtype=np.float32),
                "desired_goal": spaces.Box(low=-20.0, high=20.0, shape=(4,), dtype=np.float32),
            }
        )
        self.action_space = spaces.Box(low=-1, high=1, shape=(3,), dtype=np.float32)

    def reset(self, *, seed: Optional[int] = None, options: Optional[Dict] = None):
        if seed is not None:
            super().reset(seed=seed)
        return self.observation_space.sample(), {}

    def step(self, action):
        obs = self.observation_space.sample()
        reward = self.compute_reward(obs["achieved_goal"], obs["desired_goal"], {})
        done = np.random.rand() > 0.8
        return obs, reward, done, False, {}

    def compute_reward(self, achieved_goal: np.ndarray, desired_goal: np.ndarray, _info) -> np.float32:
        distance = np.linalg.norm(achieved_goal - desired_goal, axis=-1)
        return -(distance > 0).astype(np.float32)


class DummyMixedDictEnv(gym.Env):
    """
    Dummy mixed gym env for testing purposes
    """

    def __init__(self):
        super().__init__()
        self.observation_space = spaces.Dict(
            {
                "obs1": spaces.Box(low=-20.0, high=20.0, shape=(4,), dtype=np.float32),
                "obs2": spaces.Discrete(1),
                "obs3": spaces.Box(low=-20.0, high=20.0, shape=(4,), dtype=np.float32),
            }
        )
        self.action_space = spaces.Box(low=-1, high=1, shape=(3,), dtype=np.float32)

    def reset(self, *, seed: Optional[int] = None, options: Optional[Dict] = None):
        if seed is not None:
            super().reset(seed=seed)
        return self.observation_space.sample(), {}

    def step(self, action):
        obs = self.observation_space.sample()
        done = np.random.rand() > 0.8
        return obs, 0.0, done, False, {}


def allclose(obs_1, obs_2):
    """
    Generalized np.allclose() to work with dict spaces.
    """
    if isinstance(obs_1, dict):
        all_close = True
        for key in obs_1.keys():
            if not np.allclose(obs_1[key], obs_2[key]):
                all_close = False
                break
        return all_close
    return np.allclose(obs_1, obs_2)


def make_env():
    return Monitor(gym.make(ENV_ID))


def make_dict_env():
    return Monitor(DummyDictEnv())


def check_rms_equal(rmsa, rmsb):
    if isinstance(rmsa, dict):
        for key in rmsa.keys():
            assert np.all(rmsa[key].mean == rmsb[key].mean)
            assert np.all(rmsa[key].var == rmsb[key].var)
            assert np.all(rmsa[key].count == rmsb[key].count)
    else:
        assert np.all(rmsa.mean == rmsb.mean)
        assert np.all(rmsa.var == rmsb.var)
        assert np.all(rmsa.count == rmsb.count)


def check_vec_norm_equal(norma, normb):
    assert norma.observation_space == normb.observation_space
    assert norma.action_space == normb.action_space
    assert norma.num_envs == normb.num_envs

    check_rms_equal(norma.obs_rms, normb.obs_rms)
    check_rms_equal(norma.ret_rms, normb.ret_rms)
    assert norma.clip_obs == normb.clip_obs
    assert norma.clip_reward == normb.clip_reward
    assert norma.norm_obs == normb.norm_obs
    assert norma.norm_reward == normb.norm_reward

    assert np.all(norma.returns == normb.returns)
    assert norma.gamma == normb.gamma
    assert norma.epsilon == normb.epsilon
    assert norma.training == normb.training


def _make_warmstart(env_fn, **kwargs):
    """Warm-start VecNormalize by stepping through 100 actions."""
    venv = DummyVecEnv([env_fn])
    venv = VecNormalize(venv, **kwargs)
    venv.reset()
    venv.get_original_obs()

    for _ in range(100):
        actions = [venv.action_space.sample()]
        venv.step(actions)
    return venv


def _make_warmstart_cliffwalking(**kwargs):
    """Warm-start VecNormalize by stepping through CliffWalking"""
    return _make_warmstart(lambda: gym.make("CliffWalking-v0"), **kwargs)


def _make_warmstart_cartpole():
    """Warm-start VecNormalize by stepping through CartPole"""
    return _make_warmstart(lambda: gym.make("CartPole-v1"))


def _make_warmstart_dict_env(**kwargs):
    """Warm-start VecNormalize by stepping through DummyDictEnv"""
    return _make_warmstart(make_dict_env, **kwargs)


def test_runningmeanstd():
    """Test RunningMeanStd object"""
    for (x_1, x_2, x_3) in [
        (np.random.randn(3), np.random.randn(4), np.random.randn(5)),
        (np.random.randn(3, 2), np.random.randn(4, 2), np.random.randn(5, 2)),
    ]:
        rms = RunningMeanStd(epsilon=0.0, shape=x_1.shape[1:])

        x_cat = np.concatenate([x_1, x_2, x_3], axis=0)
        moments_1 = [x_cat.mean(axis=0), x_cat.var(axis=0)]
        rms.update(x_1)
        rms.update(x_2)
        rms.update(x_3)
        moments_2 = [rms.mean, rms.var]

        assert np.allclose(moments_1, moments_2)


def test_combining_stats():
    np.random.seed(4)
    for shape in [(1,), (3,), (3, 4)]:
        values = []
        rms_1 = RunningMeanStd(shape=shape)
        rms_2 = RunningMeanStd(shape=shape)
        rms_3 = RunningMeanStd(shape=shape)
        for _ in range(15):
            value = np.random.randn(*shape)
            rms_1.update(value)
            rms_3.update(value)
            values.append(value)
        for _ in range(19):
            # Shift the values
            value = np.random.randn(*shape) + 1.0
            rms_2.update(value)
            rms_3.update(value)
            values.append(value)
        rms_1.combine(rms_2)
        assert np.allclose(rms_3.mean, rms_1.mean)
        assert np.allclose(rms_3.var, rms_1.var)
        rms_4 = rms_3.copy()
        assert np.allclose(rms_4.mean, rms_3.mean)
        assert np.allclose(rms_4.var, rms_3.var)
        assert np.allclose(rms_4.count, rms_3.count)
        assert id(rms_4.mean) != id(rms_3.mean)
        assert id(rms_4.var) != id(rms_3.var)
        x_cat = np.concatenate(values, axis=0)
        assert np.allclose(x_cat.mean(axis=0), rms_4.mean)
        assert np.allclose(x_cat.var(axis=0), rms_4.var)


def test_obs_rms_vec_normalize():
    env_fns = [lambda: DummyRewardEnv(0), lambda: DummyRewardEnv(1)]
    env = DummyVecEnv(env_fns)
    env = VecNormalize(env)
    env.reset()
    assert np.allclose(env.obs_rms.mean, 0.5, atol=1e-4)
    assert np.allclose(env.ret_rms.mean, 0.0, atol=1e-4)
    env.step([env.action_space.sample() for _ in range(len(env_fns))])
    assert np.allclose(env.obs_rms.mean, 1.25, atol=1e-4)
    assert np.allclose(env.ret_rms.mean, 2, atol=1e-4)

    # Check convergence to true mean
    for _ in range(3000):
        env.step([env.action_space.sample() for _ in range(len(env_fns))])
    assert np.allclose(env.obs_rms.mean, 2.0, atol=1e-3)
    assert np.allclose(env.ret_rms.mean, 5.688, atol=1e-3)


@pytest.mark.parametrize("make_env", [make_env, make_dict_env])
def test_vec_env(tmp_path, make_env):
    """Test VecNormalize Object"""
    clip_obs = 0.5
    clip_reward = 5.0

    orig_venv = DummyVecEnv([make_env])
    norm_venv = VecNormalize(orig_venv, norm_obs=True, norm_reward=True, clip_obs=clip_obs, clip_reward=clip_reward)
    _, done = norm_venv.reset(), [False]
    while not done[0]:
        actions = [norm_venv.action_space.sample()]
        obs, rew, done, _ = norm_venv.step(actions)
        if isinstance(obs, dict):
            for key in obs.keys():
                assert np.max(np.abs(obs[key])) <= clip_obs
        else:
            assert np.max(np.abs(obs)) <= clip_obs
        assert np.max(np.abs(rew)) <= clip_reward

    path = tmp_path / "vec_normalize"
    norm_venv.save(path)
    deserialized = VecNormalize.load(path, venv=orig_venv)
    check_vec_norm_equal(norm_venv, deserialized)


def test_get_original():
    venv = _make_warmstart_cartpole()
    for _ in range(3):
        actions = [venv.action_space.sample()]
        obs, rewards, _, _ = venv.step(actions)
        obs = obs[0]
        orig_obs = venv.get_original_obs()[0]
        rewards = rewards[0]
        orig_rewards = venv.get_original_reward()[0]

        assert np.all(orig_rewards == 1)
        assert orig_obs.shape == obs.shape
        assert orig_rewards.dtype == rewards.dtype
        assert not np.array_equal(orig_obs, obs)
        assert not np.array_equal(orig_rewards, rewards)
        np.testing.assert_allclose(venv.normalize_obs(orig_obs), obs)
        np.testing.assert_allclose(venv.normalize_reward(orig_rewards), rewards)


def test_get_original_dict():
    venv = _make_warmstart_dict_env()
    for _ in range(3):
        actions = [venv.action_space.sample()]
        obs, rewards, _, _ = venv.step(actions)
        # obs = obs[0]
        orig_obs = venv.get_original_obs()
        rewards = rewards[0]
        orig_rewards = venv.get_original_reward()[0]

        for key in orig_obs.keys():
            assert orig_obs[key].shape == obs[key].shape
        assert orig_rewards.dtype == rewards.dtype

        assert not allclose(orig_obs, obs)
        assert not np.array_equal(orig_rewards, rewards)
        assert allclose(venv.normalize_obs(orig_obs), obs)
        np.testing.assert_allclose(venv.normalize_reward(orig_rewards), rewards)


def test_normalize_external():
    venv = _make_warmstart_cartpole()

    rewards = np.array([1, 1])
    norm_rewards = venv.normalize_reward(rewards)
    assert norm_rewards.shape == rewards.shape
    # Episode return is almost always >= 1 in CartPole. So reward should shrink.
    assert np.all(norm_rewards < 1)


def test_normalize_dict_selected_keys():
    venv = _make_warmstart_dict_env(norm_obs=True, norm_obs_keys=["observation"])
    for _ in range(3):
        actions = [venv.action_space.sample()]
        obs, rewards, _, _ = venv.step(actions)
        orig_obs = venv.get_original_obs()

        # "observation" is expected to be normalized
        np.testing.assert_array_compare(operator.__ne__, obs["observation"], orig_obs["observation"])
        assert allclose(venv.normalize_obs(orig_obs), obs)

        # other keys are expected to be presented "as is"
        np.testing.assert_array_equal(obs["achieved_goal"], orig_obs["achieved_goal"])


@pytest.mark.parametrize("model_class", [SAC, TD3, HerReplayBuffer])
@pytest.mark.parametrize("online_sampling", [False, True])
def test_offpolicy_normalization(model_class, online_sampling):

    if online_sampling and model_class != HerReplayBuffer:
        pytest.skip()

    make_env_ = make_dict_env if model_class == HerReplayBuffer else make_env
    env = DummyVecEnv([make_env_])
    env = VecNormalize(env, norm_obs=True, norm_reward=True, clip_obs=10.0, clip_reward=10.0)

    eval_env = DummyVecEnv([make_env_])
    eval_env = VecNormalize(eval_env, training=False, norm_obs=True, norm_reward=False, clip_obs=10.0, clip_reward=10.0)

    if model_class == HerReplayBuffer:
        model = SAC(
            "MultiInputPolicy",
            env,
            verbose=1,
            learning_starts=100,
            policy_kwargs=dict(net_arch=[64]),
            replay_buffer_kwargs=dict(
                max_episode_length=100,
                online_sampling=online_sampling,
                n_sampled_goal=2,
            ),
            replay_buffer_class=HerReplayBuffer,
            seed=2,
        )
    else:
        model = model_class("MlpPolicy", env, verbose=1, learning_starts=100, policy_kwargs=dict(net_arch=[64]))

    # Check that VecNormalize object is correctly updated
    assert model.get_vec_normalize_env() is env
    model.set_env(eval_env)
    assert model.get_vec_normalize_env() is eval_env
    model.learn(total_timesteps=10)
    model.set_env(env)
    model.learn(total_timesteps=150)
    # Check getter
    assert isinstance(model.get_vec_normalize_env(), VecNormalize)


@pytest.mark.parametrize("make_env", [make_env, make_dict_env])
def test_sync_vec_normalize(make_env):
    original_env = DummyVecEnv([make_env])

    assert unwrap_vec_normalize(original_env) is None

    env = VecNormalize(original_env, norm_obs=True, norm_reward=True, clip_obs=100.0, clip_reward=100.0)

    assert isinstance(unwrap_vec_normalize(env), VecNormalize)

    if not isinstance(env.observation_space, spaces.Dict):
        env = VecFrameStack(env, 1)
        assert isinstance(unwrap_vec_normalize(env), VecNormalize)

    eval_env = DummyVecEnv([make_env])
    eval_env = VecNormalize(eval_env, training=False, norm_obs=True, norm_reward=True, clip_obs=100.0, clip_reward=100.0)

    if not isinstance(env.observation_space, spaces.Dict):
        eval_env = VecFrameStack(eval_env, 1)

    env.seed(0)
    env.action_space.seed(0)

    env.reset()
    # Initialize running mean
    latest_reward = None
    for _ in range(100):
        _, latest_reward, _, _ = env.step([env.action_space.sample()])

    # Check that unnormalized reward is same as original reward
    original_latest_reward = env.get_original_reward()
    assert np.allclose(original_latest_reward, env.unnormalize_reward(latest_reward))

    obs = env.reset()
    dummy_rewards = np.random.rand(10)
    original_obs = env.get_original_obs()
    # Check that unnormalization works
    assert allclose(original_obs, env.unnormalize_obs(obs))
    # Normalization must be different (between different environments)
    assert not allclose(obs, eval_env.normalize_obs(original_obs))

    # Test syncing of parameters
    sync_envs_normalization(env, eval_env)
    # Now they must be synced
    assert allclose(obs, eval_env.normalize_obs(original_obs))
    assert allclose(env.normalize_reward(dummy_rewards), eval_env.normalize_reward(dummy_rewards))

    # Check synchronization when only reward is normalized
    env = VecNormalize(original_env, norm_obs=False, norm_reward=True, clip_reward=100.0)
    eval_env = DummyVecEnv([make_env])
    eval_env = VecNormalize(eval_env, training=False, norm_obs=False, norm_reward=False)
    env.reset()
    env.step([env.action_space.sample()])
    assert not np.allclose(env.ret_rms.mean, eval_env.ret_rms.mean)
    sync_envs_normalization(env, eval_env)
    assert np.allclose(env.ret_rms.mean, eval_env.ret_rms.mean)
    assert np.allclose(env.ret_rms.var, eval_env.ret_rms.var)


def test_discrete_obs():
    with pytest.raises(ValueError, match=".*only supports.*"):
        _make_warmstart_cliffwalking()

    # Smoke test that it runs with norm_obs False
    _make_warmstart_cliffwalking(norm_obs=False)


def test_non_dict_obs_keys():
    with pytest.raises(ValueError, match=".*is applicable only.*"):
        _make_warmstart(lambda: DummyRewardEnv(), norm_obs_keys=["key"])

    with pytest.raises(ValueError, match=".* explicitely pass the observation keys.*"):
        _make_warmstart(lambda: DummyMixedDictEnv())

    # Ignore Discrete observation key
    _make_warmstart(lambda: DummyMixedDictEnv(), norm_obs_keys=["obs1", "obs3"])

    # Test dict obs with norm_obs set to False
    _make_warmstart(lambda: DummyMixedDictEnv(), norm_obs=False)<|MERGE_RESOLUTION|>--- conflicted
+++ resolved
@@ -1,9 +1,5 @@
 import operator
-<<<<<<< HEAD
-from typing import Dict, Optional
-=======
-from typing import Any, Dict
->>>>>>> 92f7a6f2
+from typing import Any, Dict, Optional
 
 import gym
 import numpy as np
