--- conflicted
+++ resolved
@@ -125,25 +125,7 @@
                 f"not {self.observation_space}"
             )
 
-<<<<<<< HEAD
-    @staticmethod
-    def _maybe_cast_reward(reward: np.ndarray) -> np.ndarray:
-        """
-        Cast `np.float64` reward datatype to `np.float32`,
-        keep the others dtype unchanged.
-
-        :param dtype: The original action space dtype
-        :return: ``np.float32`` if the dtype was float64,
-            the original dtype otherwise.
-        """
-        if reward.dtype == np.float64:
-            return reward.astype(np.float32)
-        return reward
-
-    def __getstate__(self) -> Dict[str, Any]:
-=======
     def __getstate__(self) -> dict[str, Any]:
->>>>>>> 9489b1aa
         """
         Gets state for pickling.
 
@@ -272,14 +254,9 @@
         """
         if self.norm_reward:
             reward = np.clip(reward / np.sqrt(self.ret_rms.var + self.epsilon), -self.clip_reward, self.clip_reward)
-<<<<<<< HEAD
-
-        return self._maybe_cast_reward(reward)
-=======
         # Note: we cast to float32 as it correspond to Python default float type
         # This cast is needed because `RunningMeanStd` keeps stats in float64
         return reward.astype(np.float32)
->>>>>>> 9489b1aa
 
     def unnormalize_obs(self, obs: Union[np.ndarray, dict[str, np.ndarray]]) -> Union[np.ndarray, dict[str, np.ndarray]]:
         # Avoid modifying by reference the original object
