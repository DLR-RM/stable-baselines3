--- conflicted
+++ resolved
@@ -4,11 +4,8 @@
 from stable_baselines3.ppo import PPO
 from stable_baselines3.sac import SAC
 from stable_baselines3.td3 import TD3
-<<<<<<< HEAD
 from stable_baselines3.her import create_her
-=======
 from stable_baselines3.dqn import DQN
->>>>>>> 4aa66ed3
 
 # Read version from file
 version_file = os.path.join(os.path.dirname(__file__), 'version.txt')
