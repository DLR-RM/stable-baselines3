"""Policies: abstract base class and concrete implementations."""

import collections
from abc import ABC, abstractmethod
from functools import partial
from typing import Any, Callable, Dict, List, Optional, Tuple, Type, Union

import gym
import numpy as np
import torch as th
from torch import nn as nn

from stable_baselines3.common.distributions import (
    BernoulliDistribution,
    CategoricalDistribution,
    DiagGaussianDistribution,
    Distribution,
    MultiCategoricalDistribution,
    StateDependentNoiseDistribution,
    make_proba_distribution,
)
from stable_baselines3.common.preprocessing import get_action_dim, is_image_space, preprocess_obs
from stable_baselines3.common.torch_layers import BaseFeaturesExtractor, FlattenExtractor, MlpExtractor, NatureCNN, create_mlp
from stable_baselines3.common.utils import get_device, is_vectorized_observation
from stable_baselines3.common.vec_env import VecTransposeImage


class BaseModel(nn.Module, ABC):
    """
    The base model object: makes predictions in response to observations.

    In the case of policies, the prediction is an action. In the case of critics, it is the
    estimated value of the observation.

    :param observation_space: (gym.spaces.Space) The observation space of the environment
    :param action_space: (gym.spaces.Space) The action space of the environment
    :param device: (Union[th.device, str]) Device on which the code should run.
    :param features_extractor_class: (Type[BaseFeaturesExtractor]) Features extractor to use.
    :param features_extractor_kwargs: (Optional[Dict[str, Any]]) Keyword arguments
        to pass to the feature extractor.
    :param features_extractor: (nn.Module) Network to extract features
        (a CNN when using images, a nn.Flatten() layer otherwise)
    :param normalize_images: (bool) Whether to normalize images or not,
         dividing by 255.0 (True by default)
    :param optimizer_class: (Type[th.optim.Optimizer]) The optimizer to use,
        ``th.optim.Adam`` by default
    :param optimizer_kwargs: (Optional[Dict[str, Any]]) Additional keyword arguments,
        excluding the learning rate, to pass to the optimizer
    """

    def __init__(
        self,
        observation_space: gym.spaces.Space,
        action_space: gym.spaces.Space,
        device: Union[th.device, str] = "auto",
        features_extractor_class: Type[BaseFeaturesExtractor] = FlattenExtractor,
        features_extractor_kwargs: Optional[Dict[str, Any]] = None,
        features_extractor: Optional[nn.Module] = None,
        normalize_images: bool = True,
        optimizer_class: Type[th.optim.Optimizer] = th.optim.Adam,
        optimizer_kwargs: Optional[Dict[str, Any]] = None,
    ):
        super(BaseModel, self).__init__()

        if optimizer_kwargs is None:
            optimizer_kwargs = {}

        if features_extractor_kwargs is None:
            features_extractor_kwargs = {}

        self.observation_space = observation_space
        self.action_space = action_space
        self.device = get_device(device)
        self.features_extractor = features_extractor
        self.normalize_images = normalize_images

        self.optimizer_class = optimizer_class
        self.optimizer_kwargs = optimizer_kwargs
        self.optimizer = None  # type: Optional[th.optim.Optimizer]

        self.features_extractor_class = features_extractor_class
        self.features_extractor_kwargs = features_extractor_kwargs

    @abstractmethod
    def forward(self, *args, **kwargs):
        del args, kwargs

    def extract_features(self, obs: th.Tensor) -> th.Tensor:
        """
        Preprocess the observation if needed and extract features.

        :param obs: (th.Tensor)
        :return: (th.Tensor)
        """
        assert self.features_extractor is not None, "No feature extractor was set"
        preprocessed_obs = preprocess_obs(obs, self.observation_space, normalize_images=self.normalize_images)
        return self.features_extractor(preprocessed_obs)

    def _get_data(self) -> Dict[str, Any]:
        """
        Get data that need to be saved in order to re-create the model.
        This corresponds to the arguments of the constructor.

        :return: (Dict[str, Any])
        """
        return dict(
            observation_space=self.observation_space,
            action_space=self.action_space,
            # Passed to the constructor by child class
            # squash_output=self.squash_output,
            # features_extractor=self.features_extractor
            normalize_images=self.normalize_images,
        )

    def save(self, path: str) -> None:
        """
        Save model to a given location.

        :param path: (str)
        """
        th.save({"state_dict": self.state_dict(), "data": self._get_data()}, path)

    @classmethod
    def load(cls, path: str, device: Union[th.device, str] = "auto") -> "BaseModel":
        """
        Load model from path.

        :param path: (str)
        :param device: (Union[th.device, str]) Device on which the policy should be loaded.
        :return: (BasePolicy)
        """
        device = get_device(device)
        saved_variables = th.load(path, map_location=device)
        # Create policy object
<<<<<<< HEAD
        model = cls(**saved_variables["data"])
=======
        model = cls(**saved_variables['data'])  # pytype: disable=not-instantiable
>>>>>>> 208890df
        # Load weights
        model.load_state_dict(saved_variables["state_dict"])
        model.to(device)
        return model

    def load_from_vector(self, vector: np.ndarray):
        """
        Load parameters from a 1D vector.

        :param vector: (np.ndarray)
        """
        th.nn.utils.vector_to_parameters(th.FloatTensor(vector).to(self.device), self.parameters())

    def parameters_to_vector(self) -> np.ndarray:
        """
        Convert the parameters to a 1D vector.

        :return: (np.ndarray)
        """
        return th.nn.utils.parameters_to_vector(self.parameters()).detach().cpu().numpy()


class BasePolicy(BaseModel):
    """The base policy object.

    Parameters are mostly the same as `BaseModel`; additions are documented below.

    :param args: positional arguments passed through to `BaseModel`.
    :param kwargs: keyword arguments passed through to `BaseModel`.
    :param squash_output: (bool) For continuous actions, whether the output is squashed
        or not using a ``tanh()`` function.
    """

    def __init__(self, *args, squash_output: bool = False, **kwargs):
        super(BasePolicy, self).__init__(*args, **kwargs)
        self._squash_output = squash_output

    @staticmethod
    def _dummy_schedule(progress_remaining: float) -> float:
        """ (float) Useful for pickling policy."""
        del progress_remaining
        return 0.0

    @property
    def squash_output(self) -> bool:
        """(bool) Getter for squash_output."""
        return self._squash_output

    @staticmethod
    def init_weights(module: nn.Module, gain: float = 1) -> None:
        """
        Orthogonal initialization (used in PPO and A2C)
        """
        if isinstance(module, (nn.Linear, nn.Conv2d)):
            nn.init.orthogonal_(module.weight, gain=gain)
            module.bias.data.fill_(0.0)

    @abstractmethod
    def _predict(self, observation: th.Tensor, deterministic: bool = False) -> th.Tensor:
        """
        Get the action according to the policy for a given observation.

        By default provides a dummy implementation -- not all BasePolicy classes
        implement this, e.g. if they are a Critic in an Actor-Critic method.

        :param observation: (th.Tensor)
        :param deterministic: (bool) Whether to use stochastic or deterministic actions
        :return: (th.Tensor) Taken action according to the policy
        """

    def predict(
        self,
        observation: np.ndarray,
        state: Optional[np.ndarray] = None,
        mask: Optional[np.ndarray] = None,
        deterministic: bool = False,
    ) -> Tuple[np.ndarray, Optional[np.ndarray]]:
        """
        Get the policy action and state from an observation (and optional state).
        Includes sugar-coating to handle different observations (e.g. normalizing images).

        :param observation: (np.ndarray) the input observation
        :param state: (Optional[np.ndarray]) The last states (can be None, used in recurrent policies)
        :param mask: (Optional[np.ndarray]) The last masks (can be None, used in recurrent policies)
        :param deterministic: (bool) Whether or not to return deterministic actions.
        :return: (Tuple[np.ndarray, Optional[np.ndarray]]) the model's action and the next state
            (used in recurrent policies)
        """
        # TODO (GH/1): add support for RNN policies
        # if state is None:
        #     state = self.initial_state
        # if mask is None:
        #     mask = [False for _ in range(self.n_envs)]
        observation = np.array(observation)

        # Handle the different cases for images
        # as PyTorch use channel first format
        if is_image_space(self.observation_space):
            if not (
                observation.shape == self.observation_space.shape or observation.shape[1:] == self.observation_space.shape
            ):
                # Try to re-order the channels
                transpose_obs = VecTransposeImage.transpose_image(observation)
                if (
                    transpose_obs.shape == self.observation_space.shape
                    or transpose_obs.shape[1:] == self.observation_space.shape
                ):
                    observation = transpose_obs

        vectorized_env = is_vectorized_observation(observation, self.observation_space)

        observation = observation.reshape((-1,) + self.observation_space.shape)

        observation = th.as_tensor(observation).to(self.device)
        with th.no_grad():
            actions = self._predict(observation, deterministic=deterministic)
        # Convert to numpy
        actions = actions.cpu().numpy()

        if isinstance(self.action_space, gym.spaces.Box):
            if self.squash_output:
                # Rescale to proper domain when using squashing
                actions = self.unscale_action(actions)
            else:
                # Actions could be on arbitrary scale, so clip the actions to avoid
                # out of bound error (e.g. if sampling from a Gaussian distribution)
                actions = np.clip(actions, self.action_space.low, self.action_space.high)

        if not vectorized_env:
            if state is not None:
                raise ValueError("Error: The environment must be vectorized when using recurrent policies.")
            actions = actions[0]

        return actions, state

    def scale_action(self, action: np.ndarray) -> np.ndarray:
        """
        Rescale the action from [low, high] to [-1, 1]
        (no need for symmetric action space)

        :param action: (np.ndarray) Action to scale
        :return: (np.ndarray) Scaled action
        """
        low, high = self.action_space.low, self.action_space.high
        return 2.0 * ((action - low) / (high - low)) - 1.0

    def unscale_action(self, scaled_action: np.ndarray) -> np.ndarray:
        """
        Rescale the action from [-1, 1] to [low, high]
        (no need for symmetric action space)

        :param scaled_action: Action to un-scale
        """
        low, high = self.action_space.low, self.action_space.high
        return low + (0.5 * (scaled_action + 1.0) * (high - low))


class ActorCriticPolicy(BasePolicy):
    """
    Policy class for actor-critic algorithms (has both policy and value prediction).
    Used by A2C, PPO and the likes.

    :param observation_space: (gym.spaces.Space) Observation space
    :param action_space: (gym.spaces.Space) Action space
    :param lr_schedule: (Callable) Learning rate schedule (could be constant)
    :param net_arch: ([int or dict]) The specification of the policy and value networks.
    :param device: (str or th.device) Device on which the code should run.
    :param activation_fn: (Type[nn.Module]) Activation function
    :param ortho_init: (bool) Whether to use or not orthogonal initialization
    :param use_sde: (bool) Whether to use State Dependent Exploration or not
    :param log_std_init: (float) Initial value for the log standard deviation
    :param full_std: (bool) Whether to use (n_features x n_actions) parameters
        for the std instead of only (n_features,) when using gSDE
    :param sde_net_arch: ([int]) Network architecture for extracting features
        when using gSDE. If None, the latent features from the policy will be used.
        Pass an empty list to use the states as features.
    :param use_expln: (bool) Use ``expln()`` function instead of ``exp()`` to ensure
        a positive standard deviation (cf paper). It allows to keep variance
        above zero and prevent it from growing too fast. In practice, ``exp()`` is usually enough.
    :param squash_output: (bool) Whether to squash the output using a tanh function,
        this allows to ensure boundaries when using gSDE.
    :param features_extractor_class: (Type[BaseFeaturesExtractor]) Features extractor to use.
    :param features_extractor_kwargs: (Optional[Dict[str, Any]]) Keyword arguments
        to pass to the feature extractor.
    :param normalize_images: (bool) Whether to normalize images or not,
         dividing by 255.0 (True by default)
    :param optimizer_class: (Type[th.optim.Optimizer]) The optimizer to use,
        ``th.optim.Adam`` by default
    :param optimizer_kwargs: (Optional[Dict[str, Any]]) Additional keyword arguments,
        excluding the learning rate, to pass to the optimizer
    """

    def __init__(
        self,
        observation_space: gym.spaces.Space,
        action_space: gym.spaces.Space,
        lr_schedule: Callable[[float], float],
        net_arch: Optional[List[Union[int, Dict[str, List[int]]]]] = None,
        device: Union[th.device, str] = "auto",
        activation_fn: Type[nn.Module] = nn.Tanh,
        ortho_init: bool = True,
        use_sde: bool = False,
        log_std_init: float = 0.0,
        full_std: bool = True,
        sde_net_arch: Optional[List[int]] = None,
        use_expln: bool = False,
        squash_output: bool = False,
        features_extractor_class: Type[BaseFeaturesExtractor] = FlattenExtractor,
        features_extractor_kwargs: Optional[Dict[str, Any]] = None,
        normalize_images: bool = True,
        optimizer_class: Type[th.optim.Optimizer] = th.optim.Adam,
        optimizer_kwargs: Optional[Dict[str, Any]] = None,
    ):

        if optimizer_kwargs is None:
            optimizer_kwargs = {}
            # Small values to avoid NaN in Adam optimizer
            if optimizer_class == th.optim.Adam:
                optimizer_kwargs["eps"] = 1e-5

        super(ActorCriticPolicy, self).__init__(
            observation_space,
            action_space,
            device,
            features_extractor_class,
            features_extractor_kwargs,
            optimizer_class=optimizer_class,
            optimizer_kwargs=optimizer_kwargs,
            squash_output=squash_output,
        )

        # Default network architecture, from stable-baselines
        if net_arch is None:
            if features_extractor_class == FlattenExtractor:
                net_arch = [dict(pi=[64, 64], vf=[64, 64])]
            else:
                net_arch = []

        self.net_arch = net_arch
        self.activation_fn = activation_fn
        self.ortho_init = ortho_init

        self.features_extractor = features_extractor_class(self.observation_space, **self.features_extractor_kwargs)
        self.features_dim = self.features_extractor.features_dim

        self.normalize_images = normalize_images
        self.log_std_init = log_std_init
        dist_kwargs = None
        # Keyword arguments for gSDE distribution
        if use_sde:
            dist_kwargs = {
                "full_std": full_std,
                "squash_output": squash_output,
                "use_expln": use_expln,
                "learn_features": sde_net_arch is not None,
            }

        self.sde_features_extractor = None
        self.sde_net_arch = sde_net_arch
        self.use_sde = use_sde
        self.dist_kwargs = dist_kwargs

        # Action distribution
        self.action_dist = make_proba_distribution(action_space, use_sde=use_sde, dist_kwargs=dist_kwargs)

        self._build(lr_schedule)

    def _get_data(self) -> Dict[str, Any]:
        data = super()._get_data()

        default_none_kwargs = self.dist_kwargs or collections.defaultdict(lambda: None)

        data.update(
            dict(
                net_arch=self.net_arch,
                activation_fn=self.activation_fn,
                use_sde=self.use_sde,
                log_std_init=self.log_std_init,
                squash_output=default_none_kwargs["squash_output"],
                full_std=default_none_kwargs["full_std"],
                sde_net_arch=default_none_kwargs["sde_net_arch"],
                use_expln=default_none_kwargs["use_expln"],
                lr_schedule=self._dummy_schedule,  # dummy lr schedule, not needed for loading policy alone
                ortho_init=self.ortho_init,
                optimizer_class=self.optimizer_class,
                optimizer_kwargs=self.optimizer_kwargs,
                features_extractor_class=self.features_extractor_class,
                features_extractor_kwargs=self.features_extractor_kwargs,
            )
        )
        return data

    def reset_noise(self, n_envs: int = 1) -> None:
        """
        Sample new weights for the exploration matrix.

        :param n_envs: (int)
        """
        assert isinstance(self.action_dist, StateDependentNoiseDistribution), "reset_noise() is only available when using gSDE"
        self.action_dist.sample_weights(self.log_std, batch_size=n_envs)

    def _build(self, lr_schedule: Callable[[float], float]) -> None:
        """
        Create the networks and the optimizer.

        :param lr_schedule: (Callable) Learning rate schedule
            lr_schedule(1) is the initial learning rate
        """
        # Note: If net_arch is None and some features extractor is used,
        #       net_arch here is an empty list and mlp_extractor does not
        #       really contain any layers (acts like an identity module).
        self.mlp_extractor = MlpExtractor(
            self.features_dim, net_arch=self.net_arch, activation_fn=self.activation_fn, device=self.device
        )

        latent_dim_pi = self.mlp_extractor.latent_dim_pi

        # Separate feature extractor for gSDE
        if self.sde_net_arch is not None:
            self.sde_features_extractor, latent_sde_dim = create_sde_features_extractor(
                self.features_dim, self.sde_net_arch, self.activation_fn
            )

        if isinstance(self.action_dist, DiagGaussianDistribution):
            self.action_net, self.log_std = self.action_dist.proba_distribution_net(
                latent_dim=latent_dim_pi, log_std_init=self.log_std_init
            )
        elif isinstance(self.action_dist, StateDependentNoiseDistribution):
            latent_sde_dim = latent_dim_pi if self.sde_net_arch is None else latent_sde_dim
            self.action_net, self.log_std = self.action_dist.proba_distribution_net(
                latent_dim=latent_dim_pi, latent_sde_dim=latent_sde_dim, log_std_init=self.log_std_init
            )
        elif isinstance(self.action_dist, CategoricalDistribution):
            self.action_net = self.action_dist.proba_distribution_net(latent_dim=latent_dim_pi)
        elif isinstance(self.action_dist, MultiCategoricalDistribution):
            self.action_net = self.action_dist.proba_distribution_net(latent_dim=latent_dim_pi)
        elif isinstance(self.action_dist, BernoulliDistribution):
            self.action_net = self.action_dist.proba_distribution_net(latent_dim=latent_dim_pi)
        else:
            raise NotImplementedError(f"Unsupported distribution '{self.action_dist}'.")

        self.value_net = nn.Linear(self.mlp_extractor.latent_dim_vf, 1)
        # Init weights: use orthogonal initialization
        # with small initial weight for the output
        if self.ortho_init:
            # TODO: check for features_extractor
            # Values from stable-baselines.
            # feature_extractor/mlp values are
            # originally from openai/baselines (default gains/init_scales).
            module_gains = {
                self.features_extractor: np.sqrt(2),
                self.mlp_extractor: np.sqrt(2),
                self.action_net: 0.01,
                self.value_net: 1,
            }
            for module, gain in module_gains.items():
                module.apply(partial(self.init_weights, gain=gain))

        # Setup optimizer with initial learning rate
        self.optimizer = self.optimizer_class(self.parameters(), lr=lr_schedule(1), **self.optimizer_kwargs)

    def forward(self, obs: th.Tensor, deterministic: bool = False) -> Tuple[th.Tensor, th.Tensor, th.Tensor]:
        """
        Forward pass in all the networks (actor and critic)

        :param obs: (th.Tensor) Observation
        :param deterministic: (bool) Whether to sample or use deterministic actions
        :return: (Tuple[th.Tensor, th.Tensor, th.Tensor]) action, value and log probability of the action
        """
        latent_pi, latent_vf, latent_sde = self._get_latent(obs)
        # Evaluate the values for the given observations
        values = self.value_net(latent_vf)
        distribution = self._get_action_dist_from_latent(latent_pi, latent_sde=latent_sde)
        actions = distribution.get_actions(deterministic=deterministic)
        log_prob = distribution.log_prob(actions)
        return actions, values, log_prob

    def _get_latent(self, obs: th.Tensor) -> Tuple[th.Tensor, th.Tensor, th.Tensor]:
        """
        Get the latent code (i.e., activations of the last layer of each network)
        for the different networks.

        :param obs: (th.Tensor) Observation
        :return: (Tuple[th.Tensor, th.Tensor, th.Tensor]) Latent codes
            for the actor, the value function and for gSDE function
        """
        # Preprocess the observation if needed
        features = self.extract_features(obs)
        latent_pi, latent_vf = self.mlp_extractor(features)

        # Features for sde
        latent_sde = latent_pi
        if self.sde_features_extractor is not None:
            latent_sde = self.sde_features_extractor(features)
        return latent_pi, latent_vf, latent_sde

    def _get_action_dist_from_latent(self, latent_pi: th.Tensor, latent_sde: Optional[th.Tensor] = None) -> Distribution:
        """
        Retrieve action distribution given the latent codes.

        :param latent_pi: (th.Tensor) Latent code for the actor
        :param latent_sde: (Optional[th.Tensor]) Latent code for the gSDE exploration function
        :return: (Distribution) Action distribution
        """
        mean_actions = self.action_net(latent_pi)

        if isinstance(self.action_dist, DiagGaussianDistribution):
            return self.action_dist.proba_distribution(mean_actions, self.log_std)
        elif isinstance(self.action_dist, CategoricalDistribution):
            # Here mean_actions are the logits before the softmax
            return self.action_dist.proba_distribution(action_logits=mean_actions)
        elif isinstance(self.action_dist, MultiCategoricalDistribution):
            # Here mean_actions are the flattened logits
            return self.action_dist.proba_distribution(action_logits=mean_actions)
        elif isinstance(self.action_dist, BernoulliDistribution):
            # Here mean_actions are the logits (before rounding to get the binary actions)
            return self.action_dist.proba_distribution(action_logits=mean_actions)
        elif isinstance(self.action_dist, StateDependentNoiseDistribution):
            return self.action_dist.proba_distribution(mean_actions, self.log_std, latent_sde)
        else:
            raise ValueError("Invalid action distribution")

    def _predict(self, observation: th.Tensor, deterministic: bool = False) -> th.Tensor:
        """
        Get the action according to the policy for a given observation.

        :param observation: (th.Tensor)
        :param deterministic: (bool) Whether to use stochastic or deterministic actions
        :return: (th.Tensor) Taken action according to the policy
        """
        latent_pi, _, latent_sde = self._get_latent(observation)
        distribution = self._get_action_dist_from_latent(latent_pi, latent_sde)
        return distribution.get_actions(deterministic=deterministic)

    def evaluate_actions(self, obs: th.Tensor, actions: th.Tensor) -> Tuple[th.Tensor, th.Tensor, th.Tensor]:
        """
        Evaluate actions according to the current policy,
        given the observations.

        :param obs: (th.Tensor)
        :param actions: (th.Tensor)
        :return: (th.Tensor, th.Tensor, th.Tensor) estimated value, log likelihood of taking those actions
            and entropy of the action distribution.
        """
        latent_pi, latent_vf, latent_sde = self._get_latent(obs)
        distribution = self._get_action_dist_from_latent(latent_pi, latent_sde)
        log_prob = distribution.log_prob(actions)
        values = self.value_net(latent_vf)
        return values, log_prob, distribution.entropy()


class ActorCriticCnnPolicy(ActorCriticPolicy):
    """
    CNN policy class for actor-critic algorithms (has both policy and value prediction).
    Used by A2C, PPO and the likes.

    :param observation_space: (gym.spaces.Space) Observation space
    :param action_space: (gym.spaces.Space) Action space
    :param lr_schedule: (Callable) Learning rate schedule (could be constant)
    :param net_arch: ([int or dict]) The specification of the policy and value networks.
    :param device: (str or th.device) Device on which the code should run.
    :param activation_fn: (Type[nn.Module]) Activation function
    :param ortho_init: (bool) Whether to use or not orthogonal initialization
    :param use_sde: (bool) Whether to use State Dependent Exploration or not
    :param log_std_init: (float) Initial value for the log standard deviation
    :param full_std: (bool) Whether to use (n_features x n_actions) parameters
        for the std instead of only (n_features,) when using gSDE
    :param sde_net_arch: ([int]) Network architecture for extracting features
        when using gSDE. If None, the latent features from the policy will be used.
        Pass an empty list to use the states as features.
    :param use_expln: (bool) Use ``expln()`` function instead of ``exp()`` to ensure
        a positive standard deviation (cf paper). It allows to keep variance
        above zero and prevent it from growing too fast. In practice, ``exp()`` is usually enough.
    :param squash_output: (bool) Whether to squash the output using a tanh function,
        this allows to ensure boundaries when using gSDE.
    :param features_extractor_class: (Type[BaseFeaturesExtractor]) Features extractor to use.
    :param features_extractor_kwargs: (Optional[Dict[str, Any]]) Keyword arguments
        to pass to the feature extractor.
    :param normalize_images: (bool) Whether to normalize images or not,
         dividing by 255.0 (True by default)
    :param optimizer_class: (Type[th.optim.Optimizer]) The optimizer to use,
        ``th.optim.Adam`` by default
    :param optimizer_kwargs: (Optional[Dict[str, Any]]) Additional keyword arguments,
        excluding the learning rate, to pass to the optimizer
    """

    def __init__(
        self,
        observation_space: gym.spaces.Space,
        action_space: gym.spaces.Space,
        lr_schedule: Callable,
        net_arch: Optional[List[Union[int, Dict[str, List[int]]]]] = None,
        device: Union[th.device, str] = "auto",
        activation_fn: Type[nn.Module] = nn.Tanh,
        ortho_init: bool = True,
        use_sde: bool = False,
        log_std_init: float = 0.0,
        full_std: bool = True,
        sde_net_arch: Optional[List[int]] = None,
        use_expln: bool = False,
        squash_output: bool = False,
        features_extractor_class: Type[BaseFeaturesExtractor] = NatureCNN,
        features_extractor_kwargs: Optional[Dict[str, Any]] = None,
        normalize_images: bool = True,
        optimizer_class: Type[th.optim.Optimizer] = th.optim.Adam,
        optimizer_kwargs: Optional[Dict[str, Any]] = None,
    ):
        super(ActorCriticCnnPolicy, self).__init__(
            observation_space,
            action_space,
            lr_schedule,
            net_arch,
            device,
            activation_fn,
            ortho_init,
            use_sde,
            log_std_init,
            full_std,
            sde_net_arch,
            use_expln,
            squash_output,
            features_extractor_class,
            features_extractor_kwargs,
            normalize_images,
            optimizer_class,
            optimizer_kwargs,
        )


class ContinuousCritic(BaseModel):
    """
    Critic network(s) for DDPG/SAC/TD3.
    It represents the action-state value function (Q-value function).
    Compared to A2C/PPO critics, this one represents the Q-value
    and takes the continuous action as input. It is concatenated with the state
    and then fed to the network which outputs a single value: Q(s, a).
    For more recent algorithms like SAC/TD3, multiple networks
    are created to give different estimates.

    By default, it creates two critic networks used to reduce overestimation
    thanks to clipped Q-learning (cf TD3 paper).

    :param observation_space: (gym.spaces.Space) Obervation space
    :param action_space: (gym.spaces.Space) Action space
    :param net_arch: ([int]) Network architecture
    :param features_extractor: (nn.Module) Network to extract features
        (a CNN when using images, a nn.Flatten() layer otherwise)
    :param features_dim: (int) Number of features
    :param activation_fn: (Type[nn.Module]) Activation function
    :param normalize_images: (bool) Whether to normalize images or not,
         dividing by 255.0 (True by default)
    :param device: (Union[th.device, str]) Device on which the code should run.
    :param n_critics: (int) Number of critic networks to create.
    """

    def __init__(
        self,
        observation_space: gym.spaces.Space,
        action_space: gym.spaces.Space,
        net_arch: List[int],
        features_extractor: nn.Module,
        features_dim: int,
        activation_fn: Type[nn.Module] = nn.ReLU,
        normalize_images: bool = True,
        device: Union[th.device, str] = "auto",
        n_critics: int = 2,
    ):
        super().__init__(
            observation_space,
            action_space,
            features_extractor=features_extractor,
            normalize_images=normalize_images,
            device=device,
        )

        action_dim = get_action_dim(self.action_space)

        self.n_critics = n_critics
        self.q_networks = []
        for idx in range(n_critics):
            q_net = create_mlp(features_dim + action_dim, 1, net_arch, activation_fn)
            q_net = nn.Sequential(*q_net)
            self.add_module(f"qf{idx}", q_net)
            self.q_networks.append(q_net)

    def forward(self, obs: th.Tensor, actions: th.Tensor) -> Tuple[th.Tensor, ...]:
        # Learn the features extractor using the policy loss only
        with th.no_grad():
            features = self.extract_features(obs)
        qvalue_input = th.cat([features, actions], dim=1)
        return tuple(q_net(qvalue_input) for q_net in self.q_networks)

    def q1_forward(self, obs: th.Tensor, actions: th.Tensor) -> th.Tensor:
        """
        Only predict the Q-value using the first network.
        This allows to reduce computation when all the estimates are not needed
        (e.g. when updating the policy in TD3).
        """
        with th.no_grad():
            features = self.extract_features(obs)
        return self.q_networks[0](th.cat([features, actions], dim=1))


def create_sde_features_extractor(
    features_dim: int, sde_net_arch: List[int], activation_fn: Type[nn.Module]
) -> Tuple[nn.Sequential, int]:
    """
    Create the neural network that will be used to extract features
    for the gSDE exploration function.

    :param features_dim: (int)
    :param sde_net_arch: ([int])
    :param activation_fn: (Type[nn.Module])
    :return: (nn.Sequential, int)
    """
    # Special case: when using states as features (i.e. sde_net_arch is an empty list)
    # don't use any activation function
    sde_activation = activation_fn if len(sde_net_arch) > 0 else None
    latent_sde_net = create_mlp(features_dim, -1, sde_net_arch, activation_fn=sde_activation, squash_output=False)
    latent_sde_dim = sde_net_arch[-1] if len(sde_net_arch) > 0 else features_dim
    sde_features_extractor = nn.Sequential(*latent_sde_net)
    return sde_features_extractor, latent_sde_dim


_policy_registry = dict()  # type: Dict[Type[BasePolicy], Dict[str, Type[BasePolicy]]]


def get_policy_from_name(base_policy_type: Type[BasePolicy], name: str) -> Type[BasePolicy]:
    """
    Returns the registered policy from the base type and name.
    See `register_policy` for registering policies and explanation.

    :param base_policy_type: (Type[BasePolicy]) the base policy class
    :param name: (str) the policy name
    :return: (Type[BasePolicy]) the policy
    """
    if base_policy_type not in _policy_registry:
        raise KeyError(f"Error: the policy type {base_policy_type} is not registered!")
    if name not in _policy_registry[base_policy_type]:
        raise KeyError(
            f"Error: unknown policy type {name},"
            f"the only registed policy type are: {list(_policy_registry[base_policy_type].keys())}!"
        )
    return _policy_registry[base_policy_type][name]


def register_policy(name: str, policy: Type[BasePolicy]) -> None:
    """
    Register a policy, so it can be called using its name.
    e.g. SAC('MlpPolicy', ...) instead of SAC(MlpPolicy, ...).

    The goal here is to standardize policy naming, e.g.
    all algorithms can call upon "MlpPolicy" or "CnnPolicy",
    and they receive respective policies that work for them.
    Consider following:

    OnlinePolicy
    -- OnlineMlpPolicy ("MlpPolicy")
    -- OnlineCnnPolicy ("CnnPolicy")
    OfflinePolicy
    -- OfflineMlpPolicy ("MlpPolicy")
    -- OfflineCnnPolicy ("CnnPolicy")

    Two policies have name "MlpPolicy" and two have "CnnPolicy".
    In `get_policy_from_name`, the parent class (e.g. OnlinePolicy)
    is given and used to select and return the correct policy.

    :param name: (str) the policy name
    :param policy: (Type[BasePolicy]) the policy class
    """
    sub_class = None
    for cls in BasePolicy.__subclasses__():
        if issubclass(policy, cls):
            sub_class = cls
            break
    if sub_class is None:
        raise ValueError(f"Error: the policy {policy} is not of any known subclasses of BasePolicy!")

    if sub_class not in _policy_registry:
        _policy_registry[sub_class] = {}
    if name in _policy_registry[sub_class]:
        # Check if the registered policy is same
        # we try to register. If not so,
        # do not override and complain.
        if _policy_registry[sub_class][name] != policy:
            raise ValueError(f"Error: the name {name} is already registered for a different policy, will not override.")
    _policy_registry[sub_class][name] = policy<|MERGE_RESOLUTION|>--- conflicted
+++ resolved
@@ -132,11 +132,7 @@
         device = get_device(device)
         saved_variables = th.load(path, map_location=device)
         # Create policy object
-<<<<<<< HEAD
-        model = cls(**saved_variables["data"])
-=======
-        model = cls(**saved_variables['data'])  # pytype: disable=not-instantiable
->>>>>>> 208890df
+        model = cls(**saved_variables["data"])  # pytype: disable=not-instantiable
         # Load weights
         model.load_state_dict(saved_variables["state_dict"])
         model.to(device)
