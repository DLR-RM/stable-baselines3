import os
from copy import deepcopy

import pytest
import gym
import numpy as np
import torch as th

<<<<<<< HEAD
from torchy_baselines import A2C, PPO, SAC, TD3, DQN
from torchy_baselines.common.identity_env import IdentityEnvBox, IdentityEnv
from torchy_baselines.common.vec_env import DummyVecEnv
=======
from stable_baselines3 import A2C, PPO, SAC, TD3
from stable_baselines3.common.identity_env import IdentityEnvBox
from stable_baselines3.common.vec_env import DummyVecEnv
from stable_baselines3.common.identity_env import FakeImageEnv

>>>>>>> b86eee3a

MODEL_LIST = [
    PPO,
    A2C,
    TD3,
    SAC,
    DQN,
]


@pytest.mark.parametrize("model_class", MODEL_LIST)
def test_save_load(model_class):
    """
    Test if 'save' and 'load' saves and loads model correctly
    and if 'load_parameters' and 'get_policy_parameters' work correctly

    ''warning does not test function of optimizer parameter load

    :param model_class: (BaseRLModel) A RL model
    """
    # use discrete for DQN
    if model_class is DQN:
        env = DummyVecEnv([lambda: IdentityEnv(10)])
    else:
        env = DummyVecEnv([lambda: IdentityEnvBox(10)])

    # create model
    model = model_class('MlpPolicy', env, policy_kwargs=dict(net_arch=[16]), verbose=1)
    model.learn(total_timesteps=500, eval_freq=250)

    env.reset()
<<<<<<< HEAD
    actions = [[env.action_space.sample()] for _ in range(10)]
    observations = np.array([env.step(action)[0] for action in actions])
    if isinstance(env.observation_space, gym.spaces.Discrete):
        observations = observations.reshape(10)
    else:
        observations = observations.reshape(10, -1)
=======
    observations = np.concatenate([env.step(env.action_space.sample())[0] for _ in range(10)], axis=0)
>>>>>>> b86eee3a

    # Get dictionary of current parameters
    params = deepcopy(model.policy.state_dict())

    # Modify all parameters to be random values
    random_params = dict((param_name, th.rand_like(param)) for param_name, param in params.items())

    # Update model parameters with the new random values
    model.policy.load_state_dict(random_params)

    new_params = model.policy.state_dict()
    # Check that all params are different now
    for k in params:
        assert not th.allclose(params[k], new_params[k]), "Parameters did not change as expected."

    params = new_params

    # get selected actions
    selected_actions, _ = model.predict(observations, deterministic=True)

    # Check
    model.save("test_save.zip")
    del model
    model = model_class.load("test_save", env=env)

    # check if params are still the same after load
    new_params = model.policy.state_dict()

    # Check that all params are the same as before save load procedure now
    for key in params:
        assert th.allclose(params[key], new_params[key]), "Model parameters not the same after save and load."

    # check if model still selects the same actions
    new_selected_actions, _ = model.predict(observations, deterministic=True)
    assert np.allclose(selected_actions, new_selected_actions, 1e-4)

    # check if learn still works
    model.learn(total_timesteps=1000, eval_freq=500)

    # clear file from os
    os.remove("test_save.zip")


@pytest.mark.parametrize("model_class", MODEL_LIST)
def test_set_env(model_class):
    """
    Test if set_env function does work correct
    :param model_class: (BaseRLModel) A RL model
    """

    # use discrete for DQN
    if model_class is DQN:
        env = DummyVecEnv([lambda: IdentityEnv(10)])
        env2 = DummyVecEnv([lambda: IdentityEnv(10)])
        env3 = IdentityEnv(10)
    else:
        env = DummyVecEnv([lambda: IdentityEnvBox(10)])
        env2 = DummyVecEnv([lambda: IdentityEnvBox(10)])
        env3 = IdentityEnvBox(10)

    # create model
    model = model_class('MlpPolicy', env, policy_kwargs=dict(net_arch=[16]))
    # learn
    model.learn(total_timesteps=1000, eval_freq=500)

    # change env
    model.set_env(env2)
    # learn again
    model.learn(total_timesteps=1000, eval_freq=500)

    # change env test wrapping
    model.set_env(env3)
    # learn again
    model.learn(total_timesteps=1000, eval_freq=500)


@pytest.mark.parametrize("model_class", MODEL_LIST)
def test_exclude_include_saved_params(model_class):
    """
    Test if exclude and include parameters of save() work

    :param model_class: (BaseRLModel) A RL model
    """
    # use discrete for DQN
    if model_class is DQN:
        env = DummyVecEnv([lambda: IdentityEnv(10)])
    else:
        env = DummyVecEnv([lambda: IdentityEnvBox(10)])

    # create model, set verbose as 2, which is not standard
    model = model_class('MlpPolicy', env, policy_kwargs=dict(net_arch=[16]), verbose=2)

    # Check if exclude works
    model.save("test_save.zip", exclude=["verbose"])
    del model
    model = model_class.load("test_save")
    # check if verbose was not saved
    assert model.verbose != 2

    # set verbose as something different then standard settings
    model.verbose = 2
    # Check if include works
    model.save("test_save.zip", exclude=["verbose"], include=["verbose"])
    del model
    model = model_class.load("test_save")
    assert model.verbose == 2

    # clear file from os
    os.remove("test_save.zip")


@pytest.mark.parametrize("model_class", [SAC, TD3,DQN])
def test_save_load_replay_buffer(model_class):
    log_folder = 'logs'
    replay_path = os.path.join(log_folder, 'replay_buffer.pkl')
    os.makedirs(log_folder, exist_ok=True)
    if model_class is DQN:
        model = model_class('MlpPolicy', 'CartPole-v0', buffer_size=1000)
    else:
        model = model_class('MlpPolicy', 'Pendulum-v0', buffer_size=1000)
    model.learn(500)
    old_replay_buffer = deepcopy(model.replay_buffer)
    model.save_replay_buffer(log_folder)
    model.replay_buffer = None
    model.load_replay_buffer(replay_path)

    assert np.allclose(old_replay_buffer.observations, model.replay_buffer.observations)
    assert np.allclose(old_replay_buffer.actions, model.replay_buffer.actions)
    assert np.allclose(old_replay_buffer.next_observations, model.replay_buffer.next_observations)
    assert np.allclose(old_replay_buffer.rewards, model.replay_buffer.rewards)
    assert np.allclose(old_replay_buffer.dones, model.replay_buffer.dones)

    # test extending replay buffer
    model.replay_buffer.extend(old_replay_buffer.observations, old_replay_buffer.next_observations,
                               old_replay_buffer.actions, old_replay_buffer.rewards, old_replay_buffer.dones)

    # clear file from os
    os.remove(replay_path)


@pytest.mark.parametrize("model_class", MODEL_LIST)
@pytest.mark.parametrize("policy_str", ['MlpPolicy', 'CnnPolicy'])
def test_save_load_policy(model_class, policy_str):
    """
    Test saving and loading policy only.

    :param model_class: (BaseRLModel) A RL model
    :param policy_str: (str) Name of the policy.
    """
<<<<<<< HEAD
    # use discrete for DQN
    if model_class is DQN:
        env = DummyVecEnv([lambda: IdentityEnv(10)])
    else:
        env = DummyVecEnv([lambda: IdentityEnvBox(10)])
=======
    kwargs = {}
    if policy_str == 'MlpPolicy':
        env = IdentityEnvBox(10)
    else:
        if model_class in [SAC, TD3]:
            # Avoid memory error when using replay buffer
            # Reduce the size of the features
            kwargs = dict(buffer_size=250)
        env = FakeImageEnv(screen_height=40, screen_width=40, n_channels=2,
                           discrete=False)

    env = DummyVecEnv([lambda: env])
>>>>>>> b86eee3a

    # create model
    model = model_class(policy_str, env, policy_kwargs=dict(net_arch=[16]),
                         verbose=1, **kwargs)
    model.learn(total_timesteps=500, eval_freq=250)

    env.reset()
<<<<<<< HEAD
    actions = [[env.action_space.sample()] for _ in range(10)]
    observations = np.array([env.step(action)[0] for action in actions])
    if isinstance(env.observation_space, gym.spaces.Discrete):
        observations = observations.reshape(10)
    else:
        observations = observations.reshape(10, -1)
=======
    observations = np.concatenate([env.step(env.action_space.sample())[0] for _ in range(10)], axis=0)
>>>>>>> b86eee3a

    policy = model.policy
    policy_class = policy.__class__
    actor, actor_class = None, None
    if model_class in [SAC, TD3]:
        actor = policy.actor
        actor_class = actor.__class__

    # Get dictionary of current parameters
    params = deepcopy(policy.state_dict())

    # Modify all parameters to be random values
    random_params = dict((param_name, th.rand_like(param)) for param_name, param in params.items())

    # Update model parameters with the new random values
    policy.load_state_dict(random_params)

    new_params = policy.state_dict()
    # Check that all params are different now
    for k in params:
        assert not th.allclose(params[k], new_params[k]), "Parameters did not change as expected."

    params = new_params

    # get selected actions
    selected_actions, _ = policy.predict(observations, deterministic=True)
    # Should also work with the actor only
    if actor is not None:
        selected_actions_actor, _ = actor.predict(observations, deterministic=True)

    # Save and load policy
    policy.save("./logs/policy.pkl")
    # Save and load actor
    if actor is not None:
        actor.save("./logs/actor.pkl")

    del policy, actor


    policy = policy_class.load("./logs/policy.pkl")
    if actor_class is not None:
        actor = actor_class.load("./logs/actor.pkl")

    # check if params are still the same after load
    new_params = policy.state_dict()

    # Check that all params are the same as before save load procedure now
    for key in params:
        assert th.allclose(params[key], new_params[key]), "Policy parameters not the same after save and load."

    # check if model still selects the same actions
    new_selected_actions, _ = policy.predict(observations, deterministic=True)
    assert np.allclose(selected_actions, new_selected_actions, 1e-4)

    if actor_class is not None:
        new_selected_actions_actor, _ = actor.predict(observations, deterministic=True)
        assert np.allclose(selected_actions_actor, new_selected_actions_actor, 1e-4)
        assert np.allclose(selected_actions_actor, new_selected_actions, 1e-4)

    # clear file from os
    os.remove("./logs/policy.pkl")
    if actor_class is not None:
        os.remove("./logs/actor.pkl")<|MERGE_RESOLUTION|>--- conflicted
+++ resolved
@@ -6,17 +6,11 @@
 import numpy as np
 import torch as th
 
-<<<<<<< HEAD
-from torchy_baselines import A2C, PPO, SAC, TD3, DQN
-from torchy_baselines.common.identity_env import IdentityEnvBox, IdentityEnv
-from torchy_baselines.common.vec_env import DummyVecEnv
-=======
-from stable_baselines3 import A2C, PPO, SAC, TD3
-from stable_baselines3.common.identity_env import IdentityEnvBox
+from stable_baselines3 import A2C, PPO, SAC, TD3, DQN
+from stable_baselines3.common.identity_env import IdentityEnvBox, IdentityEnv
 from stable_baselines3.common.vec_env import DummyVecEnv
 from stable_baselines3.common.identity_env import FakeImageEnv
 
->>>>>>> b86eee3a
 
 MODEL_LIST = [
     PPO,
@@ -48,16 +42,7 @@
     model.learn(total_timesteps=500, eval_freq=250)
 
     env.reset()
-<<<<<<< HEAD
-    actions = [[env.action_space.sample()] for _ in range(10)]
-    observations = np.array([env.step(action)[0] for action in actions])
-    if isinstance(env.observation_space, gym.spaces.Discrete):
-        observations = observations.reshape(10)
-    else:
-        observations = observations.reshape(10, -1)
-=======
     observations = np.concatenate([env.step(env.action_space.sample())[0] for _ in range(10)], axis=0)
->>>>>>> b86eee3a
 
     # Get dictionary of current parameters
     params = deepcopy(model.policy.state_dict())
@@ -207,26 +192,18 @@
     :param model_class: (BaseRLModel) A RL model
     :param policy_str: (str) Name of the policy.
     """
-<<<<<<< HEAD
-    # use discrete for DQN
-    if model_class is DQN:
-        env = DummyVecEnv([lambda: IdentityEnv(10)])
-    else:
-        env = DummyVecEnv([lambda: IdentityEnvBox(10)])
-=======
     kwargs = {}
     if policy_str == 'MlpPolicy':
-        env = IdentityEnvBox(10)
-    else:
-        if model_class in [SAC, TD3]:
+        env = IdentityEnvBox(10) if model_class !=  DQN else IdentityEnv(10)
+    else:
+        if model_class in [SAC, TD3, DQN]:
             # Avoid memory error when using replay buffer
             # Reduce the size of the features
             kwargs = dict(buffer_size=250)
         env = FakeImageEnv(screen_height=40, screen_width=40, n_channels=2,
-                           discrete=False)
+                           discrete=model_class == DQN)
 
     env = DummyVecEnv([lambda: env])
->>>>>>> b86eee3a
 
     # create model
     model = model_class(policy_str, env, policy_kwargs=dict(net_arch=[16]),
@@ -234,16 +211,7 @@
     model.learn(total_timesteps=500, eval_freq=250)
 
     env.reset()
-<<<<<<< HEAD
-    actions = [[env.action_space.sample()] for _ in range(10)]
-    observations = np.array([env.step(action)[0] for action in actions])
-    if isinstance(env.observation_space, gym.spaces.Discrete):
-        observations = observations.reshape(10)
-    else:
-        observations = observations.reshape(10, -1)
-=======
     observations = np.concatenate([env.step(env.action_space.sample())[0] for _ in range(10)], axis=0)
->>>>>>> b86eee3a
 
     policy = model.policy
     policy_class = policy.__class__
