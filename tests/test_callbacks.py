--- conflicted
+++ resolved
@@ -4,8 +4,7 @@
 import gym
 import pytest
 
-<<<<<<< HEAD
-from stable_baselines3 import A2C, DQN, PPO, SAC, TD3
+from stable_baselines3 import A2C, DDPG, DQN, PPO, SAC, TD3
 from stable_baselines3.common.callbacks import (
     CallbackList,
     CheckpointCallback,
@@ -13,11 +12,6 @@
     EveryNTimesteps,
     StopTrainingOnRewardThreshold,
 )
-=======
-from stable_baselines3 import A2C, PPO, SAC, TD3, DQN, DDPG
-from stable_baselines3.common.callbacks import (CallbackList, CheckpointCallback, EvalCallback,
-                                                EveryNTimesteps, StopTrainingOnRewardThreshold)
->>>>>>> 5ff176b2
 
 
 @pytest.mark.parametrize("model_class", [A2C, PPO, SAC, TD3, DQN, DDPG])
