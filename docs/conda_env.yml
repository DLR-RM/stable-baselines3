--- conflicted
+++ resolved
@@ -4,11 +4,7 @@
   - defaults
 dependencies:
   - cpuonly=1.0=0
-<<<<<<< HEAD
-  - pip=20.2
-=======
   - pip=21.1
->>>>>>> e2414739
   - python=3.7
   - pytorch=1.8.1=py3.7_cpu_0
   - pip:
