--- conflicted
+++ resolved
@@ -76,13 +76,8 @@
     packages=[package for package in find_packages() if package.startswith("stable_baselines3")],
     package_data={"stable_baselines3": ["py.typed", "version.txt"]},
     install_requires=[
-<<<<<<< HEAD
-        "gymnasium>=1.0.0a1",
-        "numpy>=1.20",
-=======
-        "gymnasium>=0.28.1,<0.30",
+        "gymnasium>=1.0.0a1<1.1.0",
         "numpy>=1.20,<2.0",  # PyTorch not compatible https://github.com/pytorch/pytorch/issues/107302
->>>>>>> 24ebf1a1
         "torch>=1.13",
         # For saving models
         "cloudpickle",
