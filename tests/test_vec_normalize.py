import operator
from typing import Any, Dict, Optional

import gymnasium as gym
import numpy as np
import pytest
from gymnasium import spaces

from stable_baselines3 import SAC, TD3, HerReplayBuffer
from stable_baselines3.common.envs import FakeImageEnv
from stable_baselines3.common.monitor import Monitor
from stable_baselines3.common.running_mean_std import RunningMeanStd
from stable_baselines3.common.vec_env import (
    DummyVecEnv,
    VecFrameStack,
    VecNormalize,
    sync_envs_normalization,
    unwrap_vec_normalize,
)

ENV_ID = "Pendulum-v1"


class DummyRewardEnv(gym.Env):
    metadata: Dict[str, Any] = {}

    def __init__(self, return_reward_idx=0):
        self.action_space = spaces.Discrete(2)
        self.observation_space = spaces.Box(low=np.array([-1.0]), high=np.array([1.0]))
        self.returned_rewards = [0, 1, 3, 4]
        self.return_reward_idx = return_reward_idx
        self.t = self.return_reward_idx

    def step(self, action):
        self.t += 1
        index = (self.t + self.return_reward_idx) % len(self.returned_rewards)
        returned_value = self.returned_rewards[index]
<<<<<<< HEAD
        done = truncated = self.t == len(self.returned_rewards)
        return np.array([returned_value]), returned_value, done, truncated, {}
=======
        terminated = truncated = self.t == len(self.returned_rewards)
        return np.array([returned_value]), returned_value, terminated, truncated, {}
>>>>>>> 06ad5a88

    def reset(self, *, seed: Optional[int] = None, options: Optional[Dict] = None):
        if seed is not None:
            super().reset(seed=seed)
        self.t = 0
        return np.array([self.returned_rewards[self.return_reward_idx]]), {}


class DummyDictEnv(gym.Env):
    """
    Dummy gym goal env for testing purposes
    """

    def __init__(self):
        super().__init__()
        self.observation_space = spaces.Dict(
            {
                "observation": spaces.Box(low=-20.0, high=20.0, shape=(4,), dtype=np.float32),
                "achieved_goal": spaces.Box(low=-20.0, high=20.0, shape=(4,), dtype=np.float32),
                "desired_goal": spaces.Box(low=-20.0, high=20.0, shape=(4,), dtype=np.float32),
            }
        )
        self.action_space = spaces.Box(low=-1, high=1, shape=(3,), dtype=np.float32)

    def reset(self, *, seed: Optional[int] = None, options: Optional[Dict] = None):
        if seed is not None:
            super().reset(seed=seed)
        return self.observation_space.sample(), {}

    def step(self, action):
        obs = self.observation_space.sample()
        reward = self.compute_reward(obs["achieved_goal"], obs["desired_goal"], {})
        done = np.random.rand() > 0.8
        return obs, reward, done, False, {}

    def compute_reward(self, achieved_goal: np.ndarray, desired_goal: np.ndarray, _info) -> np.float32:
        distance = np.linalg.norm(achieved_goal - desired_goal, axis=-1)
        return -(distance > 0).astype(np.float32)


class DummyMixedDictEnv(gym.Env):
    """
    Dummy mixed gym env for testing purposes
    """

    def __init__(self):
        super().__init__()
        self.observation_space = spaces.Dict(
            {
                "obs1": spaces.Box(low=-20.0, high=20.0, shape=(4,), dtype=np.float32),
                "obs2": spaces.Discrete(1),
                "obs3": spaces.Box(low=-20.0, high=20.0, shape=(4,), dtype=np.float32),
            }
        )
        self.action_space = spaces.Box(low=-1, high=1, shape=(3,), dtype=np.float32)

    def reset(self, *, seed: Optional[int] = None, options: Optional[Dict] = None):
        if seed is not None:
            super().reset(seed=seed)
        return self.observation_space.sample(), {}

    def step(self, action):
        obs = self.observation_space.sample()
        done = np.random.rand() > 0.8
        return obs, 0.0, done, False, {}


def allclose(obs_1, obs_2):
    """
    Generalized np.allclose() to work with dict spaces.
    """
    if isinstance(obs_1, dict):
        all_close = True
        for key in obs_1.keys():
            if not np.allclose(obs_1[key], obs_2[key]):
                all_close = False
                break
        return all_close
    return np.allclose(obs_1, obs_2)


def make_env():
    return Monitor(gym.make(ENV_ID))


def make_dict_env():
    return Monitor(DummyDictEnv())


def make_image_env():
    return Monitor(FakeImageEnv())


def check_rms_equal(rmsa, rmsb):
    if isinstance(rmsa, dict):
        for key in rmsa.keys():
            assert np.all(rmsa[key].mean == rmsb[key].mean)
            assert np.all(rmsa[key].var == rmsb[key].var)
            assert np.all(rmsa[key].count == rmsb[key].count)
    else:
        assert np.all(rmsa.mean == rmsb.mean)
        assert np.all(rmsa.var == rmsb.var)
        assert np.all(rmsa.count == rmsb.count)


def check_vec_norm_equal(norma, normb):
    assert norma.observation_space == normb.observation_space
    assert norma.action_space == normb.action_space
    assert norma.num_envs == normb.num_envs

    check_rms_equal(norma.obs_rms, normb.obs_rms)
    check_rms_equal(norma.ret_rms, normb.ret_rms)
    assert norma.clip_obs == normb.clip_obs
    assert norma.clip_reward == normb.clip_reward
    assert norma.norm_obs == normb.norm_obs
    assert norma.norm_reward == normb.norm_reward

    assert np.all(norma.returns == normb.returns)
    assert norma.gamma == normb.gamma
    assert norma.epsilon == normb.epsilon
    assert norma.training == normb.training


def _make_warmstart(env_fn, **kwargs):
    """Warm-start VecNormalize by stepping through 100 actions."""
    venv = DummyVecEnv([env_fn])
    venv = VecNormalize(venv, **kwargs)
    venv.reset()
    venv.get_original_obs()

    for _ in range(100):
        actions = [venv.action_space.sample()]
        venv.step(actions)
    return venv


def _make_warmstart_cliffwalking(**kwargs):
    """Warm-start VecNormalize by stepping through CliffWalking"""
    return _make_warmstart(lambda: gym.make("CliffWalking-v0"), **kwargs)


def _make_warmstart_cartpole():
    """Warm-start VecNormalize by stepping through CartPole"""
    return _make_warmstart(lambda: gym.make("CartPole-v1"))


def _make_warmstart_dict_env(**kwargs):
    """Warm-start VecNormalize by stepping through DummyDictEnv"""
    return _make_warmstart(make_dict_env, **kwargs)


def test_runningmeanstd():
    """Test RunningMeanStd object"""
    for x_1, x_2, x_3 in [
        (np.random.randn(3), np.random.randn(4), np.random.randn(5)),
        (np.random.randn(3, 2), np.random.randn(4, 2), np.random.randn(5, 2)),
    ]:
        rms = RunningMeanStd(epsilon=0.0, shape=x_1.shape[1:])

        x_cat = np.concatenate([x_1, x_2, x_3], axis=0)
        moments_1 = [x_cat.mean(axis=0), x_cat.var(axis=0)]
        rms.update(x_1)
        rms.update(x_2)
        rms.update(x_3)
        moments_2 = [rms.mean, rms.var]

        assert np.allclose(moments_1, moments_2)


def test_combining_stats():
    np.random.seed(4)
    for shape in [(1,), (3,), (3, 4)]:
        values = []
        rms_1 = RunningMeanStd(shape=shape)
        rms_2 = RunningMeanStd(shape=shape)
        rms_3 = RunningMeanStd(shape=shape)
        for _ in range(15):
            value = np.random.randn(*shape)
            rms_1.update(value)
            rms_3.update(value)
            values.append(value)
        for _ in range(19):
            # Shift the values
            value = np.random.randn(*shape) + 1.0
            rms_2.update(value)
            rms_3.update(value)
            values.append(value)
        rms_1.combine(rms_2)
        assert np.allclose(rms_3.mean, rms_1.mean)
        assert np.allclose(rms_3.var, rms_1.var)
        rms_4 = rms_3.copy()
        assert np.allclose(rms_4.mean, rms_3.mean)
        assert np.allclose(rms_4.var, rms_3.var)
        assert np.allclose(rms_4.count, rms_3.count)
        assert id(rms_4.mean) != id(rms_3.mean)
        assert id(rms_4.var) != id(rms_3.var)
        x_cat = np.concatenate(values, axis=0)
        assert np.allclose(x_cat.mean(axis=0), rms_4.mean)
        assert np.allclose(x_cat.var(axis=0), rms_4.var)


def test_obs_rms_vec_normalize():
    env_fns = [lambda: DummyRewardEnv(0), lambda: DummyRewardEnv(1)]
    env = DummyVecEnv(env_fns)
    env = VecNormalize(env)
    env.reset()
    assert np.allclose(env.obs_rms.mean, 0.5, atol=1e-4)
    assert np.allclose(env.ret_rms.mean, 0.0, atol=1e-4)
    env.step([env.action_space.sample() for _ in range(len(env_fns))])
    assert np.allclose(env.obs_rms.mean, 1.25, atol=1e-4)
    assert np.allclose(env.ret_rms.mean, 2, atol=1e-4)

    # Check convergence to true mean
    for _ in range(3000):
        env.step([env.action_space.sample() for _ in range(len(env_fns))])
    assert np.allclose(env.obs_rms.mean, 2.0, atol=1e-3)
    assert np.allclose(env.ret_rms.mean, 5.688, atol=1e-3)


@pytest.mark.parametrize("make_env", [make_env, make_dict_env, make_image_env])
def test_vec_env(tmp_path, make_env):
    """Test VecNormalize Object"""
    clip_obs = 0.5
    clip_reward = 5.0

    orig_venv = DummyVecEnv([make_env])
    norm_venv = VecNormalize(orig_venv, norm_obs=True, norm_reward=True, clip_obs=clip_obs, clip_reward=clip_reward)
    _, done = norm_venv.reset(), [False]
    while not done[0]:
        actions = [norm_venv.action_space.sample()]
        obs, rew, done, _ = norm_venv.step(actions)
        if isinstance(obs, dict):
            for key in obs.keys():
                assert np.max(np.abs(obs[key])) <= clip_obs
        else:
            assert np.max(np.abs(obs)) <= clip_obs
        assert np.max(np.abs(rew)) <= clip_reward

    path = tmp_path / "vec_normalize"
    norm_venv.save(path)
    deserialized = VecNormalize.load(path, venv=orig_venv)
    check_vec_norm_equal(norm_venv, deserialized)


def test_get_original():
    venv = _make_warmstart_cartpole()
    for _ in range(3):
        actions = [venv.action_space.sample()]
        obs, rewards, _, _ = venv.step(actions)
        obs = obs[0]
        orig_obs = venv.get_original_obs()[0]
        rewards = rewards[0]
        orig_rewards = venv.get_original_reward()[0]

        assert np.all(orig_rewards == 1)
        assert orig_obs.shape == obs.shape
        assert orig_rewards.dtype == rewards.dtype
        assert not np.array_equal(orig_obs, obs)
        assert not np.array_equal(orig_rewards, rewards)
        np.testing.assert_allclose(venv.normalize_obs(orig_obs), obs)
        np.testing.assert_allclose(venv.normalize_reward(orig_rewards), rewards)


def test_get_original_dict():
    venv = _make_warmstart_dict_env()
    for _ in range(3):
        actions = [venv.action_space.sample()]
        obs, rewards, _, _ = venv.step(actions)
        # obs = obs[0]
        orig_obs = venv.get_original_obs()
        rewards = rewards[0]
        orig_rewards = venv.get_original_reward()[0]

        for key in orig_obs.keys():
            assert orig_obs[key].shape == obs[key].shape
        assert orig_rewards.dtype == rewards.dtype

        assert not allclose(orig_obs, obs)
        assert not np.array_equal(orig_rewards, rewards)
        assert allclose(venv.normalize_obs(orig_obs), obs)
        np.testing.assert_allclose(venv.normalize_reward(orig_rewards), rewards)


def test_normalize_external():
    venv = _make_warmstart_cartpole()

    rewards = np.array([1, 1])
    norm_rewards = venv.normalize_reward(rewards)
    assert norm_rewards.shape == rewards.shape
    # Episode return is almost always >= 1 in CartPole. So reward should shrink.
    assert np.all(norm_rewards < 1)


def test_normalize_dict_selected_keys():
    venv = _make_warmstart_dict_env(norm_obs=True, norm_obs_keys=["observation"])
    for _ in range(3):
        actions = [venv.action_space.sample()]
        obs, rewards, _, _ = venv.step(actions)
        orig_obs = venv.get_original_obs()

        # "observation" is expected to be normalized
        np.testing.assert_array_compare(operator.__ne__, obs["observation"], orig_obs["observation"])
        assert allclose(venv.normalize_obs(orig_obs), obs)

        # other keys are expected to be presented "as is"
        np.testing.assert_array_equal(obs["achieved_goal"], orig_obs["achieved_goal"])


@pytest.mark.parametrize("model_class", [SAC, TD3, HerReplayBuffer])
@pytest.mark.parametrize("online_sampling", [False, True])
def test_offpolicy_normalization(model_class, online_sampling):
    if online_sampling and model_class != HerReplayBuffer:
        pytest.skip()

    make_env_ = make_dict_env if model_class == HerReplayBuffer else make_env
    env = DummyVecEnv([make_env_])
    env = VecNormalize(env, norm_obs=True, norm_reward=True, clip_obs=10.0, clip_reward=10.0)

    eval_env = DummyVecEnv([make_env_])
    eval_env = VecNormalize(eval_env, training=False, norm_obs=True, norm_reward=False, clip_obs=10.0, clip_reward=10.0)

    if model_class == HerReplayBuffer:
        model = SAC(
            "MultiInputPolicy",
            env,
            verbose=1,
            learning_starts=100,
            policy_kwargs=dict(net_arch=[64]),
            replay_buffer_kwargs=dict(
                max_episode_length=100,
                online_sampling=online_sampling,
                n_sampled_goal=2,
            ),
            replay_buffer_class=HerReplayBuffer,
            seed=2,
        )
    else:
        model = model_class("MlpPolicy", env, verbose=1, learning_starts=100, policy_kwargs=dict(net_arch=[64]))

    # Check that VecNormalize object is correctly updated
    assert model.get_vec_normalize_env() is env
    model.set_env(eval_env)
    assert model.get_vec_normalize_env() is eval_env
    model.learn(total_timesteps=10)
    model.set_env(env)
    model.learn(total_timesteps=150)
    # Check getter
    assert isinstance(model.get_vec_normalize_env(), VecNormalize)


@pytest.mark.parametrize("make_env", [make_env, make_dict_env])
def test_sync_vec_normalize(make_env):
    original_env = DummyVecEnv([make_env])

    assert unwrap_vec_normalize(original_env) is None

    env = VecNormalize(original_env, norm_obs=True, norm_reward=True, clip_obs=100.0, clip_reward=100.0)

    assert isinstance(unwrap_vec_normalize(env), VecNormalize)

    if not isinstance(env.observation_space, spaces.Dict):
        env = VecFrameStack(env, 1)
        assert isinstance(unwrap_vec_normalize(env), VecNormalize)

    eval_env = DummyVecEnv([make_env])
    eval_env = VecNormalize(eval_env, training=False, norm_obs=True, norm_reward=True, clip_obs=100.0, clip_reward=100.0)

    if not isinstance(env.observation_space, spaces.Dict):
        eval_env = VecFrameStack(eval_env, 1)

    env.seed(0)
    env.action_space.seed(0)

    env.reset()
    # Initialize running mean
    latest_reward = None
    for _ in range(100):
        _, latest_reward, _, _ = env.step([env.action_space.sample()])

    # Check that unnormalized reward is same as original reward
    original_latest_reward = env.get_original_reward()
    assert np.allclose(original_latest_reward, env.unnormalize_reward(latest_reward))

    obs = env.reset()
    dummy_rewards = np.random.rand(10)
    original_obs = env.get_original_obs()
    # Check that unnormalization works
    assert allclose(original_obs, env.unnormalize_obs(obs))
    # Normalization must be different (between different environments)
    assert not allclose(obs, eval_env.normalize_obs(original_obs))

    # Test syncing of parameters
    sync_envs_normalization(env, eval_env)
    # Now they must be synced
    assert allclose(obs, eval_env.normalize_obs(original_obs))
    assert allclose(env.normalize_reward(dummy_rewards), eval_env.normalize_reward(dummy_rewards))

    # Check synchronization when only reward is normalized
    env = VecNormalize(original_env, norm_obs=False, norm_reward=True, clip_reward=100.0)
    eval_env = DummyVecEnv([make_env])
    eval_env = VecNormalize(eval_env, training=False, norm_obs=False, norm_reward=False)
    env.reset()
    env.step([env.action_space.sample()])
    assert not np.allclose(env.ret_rms.mean, eval_env.ret_rms.mean)
    sync_envs_normalization(env, eval_env)
    assert np.allclose(env.ret_rms.mean, eval_env.ret_rms.mean)
    assert np.allclose(env.ret_rms.var, eval_env.ret_rms.var)


def test_discrete_obs():
    with pytest.raises(ValueError, match=".*only supports.*"):
        _make_warmstart_cliffwalking()

    # Smoke test that it runs with norm_obs False
    _make_warmstart_cliffwalking(norm_obs=False)


def test_non_dict_obs_keys():
    with pytest.raises(ValueError, match=".*is applicable only.*"):
        _make_warmstart(lambda: DummyRewardEnv(), norm_obs_keys=["key"])

    with pytest.raises(ValueError, match=".* explicitely pass the observation keys.*"):
        _make_warmstart(lambda: DummyMixedDictEnv())

    # Ignore Discrete observation key
    _make_warmstart(lambda: DummyMixedDictEnv(), norm_obs_keys=["obs1", "obs3"])

    # Test dict obs with norm_obs set to False
    _make_warmstart(lambda: DummyMixedDictEnv(), norm_obs=False)<|MERGE_RESOLUTION|>--- conflicted
+++ resolved
@@ -35,13 +35,8 @@
         self.t += 1
         index = (self.t + self.return_reward_idx) % len(self.returned_rewards)
         returned_value = self.returned_rewards[index]
-<<<<<<< HEAD
-        done = truncated = self.t == len(self.returned_rewards)
-        return np.array([returned_value]), returned_value, done, truncated, {}
-=======
         terminated = truncated = self.t == len(self.returned_rewards)
         return np.array([returned_value]), returned_value, terminated, truncated, {}
->>>>>>> 06ad5a88
 
     def reset(self, *, seed: Optional[int] = None, options: Optional[Dict] = None):
         if seed is not None:
