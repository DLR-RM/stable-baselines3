from typing import Dict, Optional

<<<<<<< HEAD
import gymnasium as gym
=======
import gym
>>>>>>> 06ad5a88
import numpy as np
import pytest
from gymnasium import spaces

from stable_baselines3 import A2C, DDPG, DQN, PPO, SAC, TD3
from stable_baselines3.common.env_checker import check_env
from stable_baselines3.common.env_util import make_vec_env
from stable_baselines3.common.envs import BitFlippingEnv, SimpleMultiObsEnv
from stable_baselines3.common.evaluation import evaluate_policy
from stable_baselines3.common.vec_env import DummyVecEnv, SubprocVecEnv, VecFrameStack, VecNormalize


class DummyDictEnv(gym.Env):
    """Custom Environment for testing purposes only"""

    metadata = {"render.modes": ["human"]}

    def __init__(
        self,
        use_discrete_actions=False,
        channel_last=False,
        nested_dict_obs=False,
        vec_only=False,
    ):
        super().__init__()
        if use_discrete_actions:
            self.action_space = spaces.Discrete(3)
        else:
            self.action_space = spaces.Box(low=-1, high=1, shape=(2,), dtype=np.float32)
        N_CHANNELS = 1
        HEIGHT = 36
        WIDTH = 36

        if channel_last:
            obs_shape = (HEIGHT, WIDTH, N_CHANNELS)
        else:
            obs_shape = (N_CHANNELS, HEIGHT, WIDTH)

        self.observation_space = spaces.Dict(
            {
                # Image obs
                "img": spaces.Box(low=0, high=255, shape=obs_shape, dtype=np.uint8),
                # Vector obs
                "vec": spaces.Box(low=-1, high=1, shape=(2,), dtype=np.float32),
                # Discrete obs
                "discrete": spaces.Discrete(4),
            }
        )

        # For checking consistency with normal MlpPolicy
        if vec_only:
            self.observation_space = spaces.Dict(
                {
                    # Vector obs
                    "vec": spaces.Box(low=-1, high=1, shape=(2,), dtype=np.float32),
                }
            )

        if nested_dict_obs:
            # Add dictionary observation inside observation space
            self.observation_space.spaces["nested-dict"] = spaces.Dict({"nested-dict-discrete": spaces.Discrete(4)})

    def seed(self, seed=None):
        if seed is not None:
            self.observation_space.seed(seed)

    def step(self, action):
        reward = 0.0
<<<<<<< HEAD
        done = truncated = False
        return self.observation_space.sample(), reward, done, truncated, {}
=======
        terminated = truncated = False
        return self.observation_space.sample(), reward, terminated, truncated, {}
>>>>>>> 06ad5a88

    def reset(self, *, seed: Optional[int] = None, options: Optional[Dict] = None):
        if seed is not None:
            self.observation_space.seed(seed)
        return self.observation_space.sample(), {}

    def render(self):
        pass


@pytest.mark.parametrize("use_discrete_actions", [True, False])
@pytest.mark.parametrize("channel_last", [True, False])
@pytest.mark.parametrize("nested_dict_obs", [True, False])
@pytest.mark.parametrize("vec_only", [True, False])
def test_env(use_discrete_actions, channel_last, nested_dict_obs, vec_only):
    # Check the env used for testing
    if nested_dict_obs:
        with pytest.warns(UserWarning, match="Nested observation spaces are not supported"):
            check_env(DummyDictEnv(use_discrete_actions, channel_last, nested_dict_obs, vec_only))
    else:
        check_env(DummyDictEnv(use_discrete_actions, channel_last, nested_dict_obs, vec_only))


@pytest.mark.parametrize("policy", ["MlpPolicy", "CnnPolicy"])
def test_policy_hint(policy):
    # Common mistake: using the wrong policy
    with pytest.raises(ValueError):
        PPO(policy, BitFlippingEnv(n_bits=4))


@pytest.mark.parametrize("model_class", [PPO, A2C])
def test_goal_env(model_class):
    env = BitFlippingEnv(n_bits=4)
    # check that goal env works for PPO/A2C that cannot use HER replay buffer
    model = model_class("MultiInputPolicy", env, n_steps=64).learn(250)
    evaluate_policy(model, model.get_env())


@pytest.mark.parametrize("model_class", [PPO, A2C, DQN, DDPG, SAC, TD3])
def test_consistency(model_class):
    """
    Make sure that dict obs with vector only vs using flatten obs is equivalent.
    This ensures notable that the network architectures are the same.
    """
    use_discrete_actions = model_class == DQN
    dict_env = DummyDictEnv(use_discrete_actions=use_discrete_actions, vec_only=True)
    dict_env = gym.wrappers.TimeLimit(dict_env, 100)
    env = gym.wrappers.FlattenObservation(dict_env)
    dict_env.seed(10)
    obs, _ = dict_env.reset()

    kwargs = {}
    n_steps = 256

    if model_class in {A2C, PPO}:
        kwargs = dict(
            n_steps=128,
        )
    else:
        # Avoid memory error when using replay buffer
        # Reduce the size of the features and make learning faster
        kwargs = dict(
            buffer_size=250,
            train_freq=8,
            gradient_steps=1,
        )
        if model_class == DQN:
            kwargs["learning_starts"] = 0

    dict_model = model_class("MultiInputPolicy", dict_env, gamma=0.5, seed=1, **kwargs)
    action_before_learning_1, _ = dict_model.predict(obs, deterministic=True)
    dict_model.learn(total_timesteps=n_steps)

    normal_model = model_class("MlpPolicy", env, gamma=0.5, seed=1, **kwargs)
    action_before_learning_2, _ = normal_model.predict(obs["vec"], deterministic=True)
    normal_model.learn(total_timesteps=n_steps)

    action_1, _ = dict_model.predict(obs, deterministic=True)
    action_2, _ = normal_model.predict(obs["vec"], deterministic=True)

    assert np.allclose(action_before_learning_1, action_before_learning_2)
    assert np.allclose(action_1, action_2)


@pytest.mark.parametrize("model_class", [PPO, A2C, DQN, DDPG, SAC, TD3])
@pytest.mark.parametrize("channel_last", [False, True])
def test_dict_spaces(model_class, channel_last):
    """
    Additional tests for PPO/A2C/SAC/DDPG/TD3/DQN to check observation space support
    with mixed observation.
    """
    use_discrete_actions = model_class not in [SAC, TD3, DDPG]
    env = DummyDictEnv(use_discrete_actions=use_discrete_actions, channel_last=channel_last)
    env = gym.wrappers.TimeLimit(env, 100)

    kwargs = {}
    n_steps = 256

    if model_class in {A2C, PPO}:
        kwargs = dict(
            n_steps=128,
            policy_kwargs=dict(
                net_arch=[32],
                features_extractor_kwargs=dict(cnn_output_dim=32),
            ),
        )
    else:
        # Avoid memory error when using replay buffer
        # Reduce the size of the features and make learning faster
        kwargs = dict(
            buffer_size=250,
            policy_kwargs=dict(
                net_arch=[32],
                features_extractor_kwargs=dict(cnn_output_dim=32),
            ),
            train_freq=8,
            gradient_steps=1,
        )
        if model_class == DQN:
            kwargs["learning_starts"] = 0

    model = model_class("MultiInputPolicy", env, gamma=0.5, seed=1, **kwargs)

    model.learn(total_timesteps=n_steps)

    evaluate_policy(model, env, n_eval_episodes=5, warn=False)


@pytest.mark.parametrize("model_class", [PPO, A2C, SAC, DQN])
def test_multiprocessing(model_class):
    use_discrete_actions = model_class not in [SAC, TD3, DDPG]

    def make_env():
        env = DummyDictEnv(use_discrete_actions=use_discrete_actions, channel_last=False)
        env = gym.wrappers.TimeLimit(env, 50)
        return env

    env = make_vec_env(make_env, n_envs=2, vec_env_cls=SubprocVecEnv)

    kwargs = {}
    n_steps = 128

    if model_class in {A2C, PPO}:
        kwargs = dict(
            n_steps=128,
            policy_kwargs=dict(
                net_arch=[32],
                features_extractor_kwargs=dict(cnn_output_dim=32),
            ),
        )
    elif model_class in {SAC, TD3, DQN}:
        kwargs = dict(
            buffer_size=1000,
            policy_kwargs=dict(
                net_arch=[32],
                features_extractor_kwargs=dict(cnn_output_dim=16),
            ),
            train_freq=5,
        )

    model = model_class("MultiInputPolicy", env, gamma=0.5, seed=1, **kwargs)

    model.learn(total_timesteps=n_steps)


@pytest.mark.parametrize("model_class", [PPO, A2C, DQN, DDPG, SAC, TD3])
@pytest.mark.parametrize("channel_last", [False, True])
def test_dict_vec_framestack(model_class, channel_last):
    """
    Additional tests for PPO/A2C/SAC/DDPG/TD3/DQN to check observation space support
    for Dictionary spaces and VecEnvWrapper using MultiInputPolicy.
    """
    use_discrete_actions = model_class not in [SAC, TD3, DDPG]
    channels_order = {"vec": None, "img": "last" if channel_last else "first"}
    env = DummyVecEnv(
        [lambda: SimpleMultiObsEnv(random_start=True, discrete_actions=use_discrete_actions, channel_last=channel_last)]
    )

    env = VecFrameStack(env, n_stack=3, channels_order=channels_order)

    kwargs = {}
    n_steps = 256

    if model_class in {A2C, PPO}:
        kwargs = dict(
            n_steps=128,
            policy_kwargs=dict(
                net_arch=[32],
                features_extractor_kwargs=dict(cnn_output_dim=32),
            ),
        )
    else:
        # Avoid memory error when using replay buffer
        # Reduce the size of the features and make learning faster
        kwargs = dict(
            buffer_size=250,
            policy_kwargs=dict(
                net_arch=[32],
                features_extractor_kwargs=dict(cnn_output_dim=32),
            ),
            train_freq=8,
            gradient_steps=1,
        )
        if model_class == DQN:
            kwargs["learning_starts"] = 0

    model = model_class("MultiInputPolicy", env, gamma=0.5, seed=1, **kwargs)

    model.learn(total_timesteps=n_steps)

    evaluate_policy(model, env, n_eval_episodes=5, warn=False)


@pytest.mark.parametrize("model_class", [PPO, A2C, DQN, DDPG, SAC, TD3])
def test_vec_normalize(model_class):
    """
    Additional tests for PPO/A2C/SAC/DDPG/TD3/DQN to check observation space support
    for GoalEnv and VecNormalize using MultiInputPolicy.
    """
    env = DummyVecEnv([lambda: gym.wrappers.TimeLimit(DummyDictEnv(use_discrete_actions=model_class == DQN), 100)])
    env = VecNormalize(env, norm_obs_keys=["vec"])

    kwargs = {}
    n_steps = 256

    if model_class in {A2C, PPO}:
        kwargs = dict(
            n_steps=128,
            policy_kwargs=dict(
                net_arch=[32],
            ),
        )
    else:
        # Avoid memory error when using replay buffer
        # Reduce the size of the features and make learning faster
        kwargs = dict(
            buffer_size=250,
            policy_kwargs=dict(
                net_arch=[32],
            ),
            train_freq=8,
            gradient_steps=1,
        )
        if model_class == DQN:
            kwargs["learning_starts"] = 0

    model = model_class("MultiInputPolicy", env, gamma=0.5, seed=1, **kwargs)

    model.learn(total_timesteps=n_steps)

    evaluate_policy(model, env, n_eval_episodes=5, warn=False)


def test_dict_nested():
    """
    Make sure we throw an appropiate error with nested Dict observation spaces
    """
    # Test without manual wrapping to vec-env
    env = DummyDictEnv(nested_dict_obs=True)

    with pytest.raises(NotImplementedError):
        _ = PPO("MultiInputPolicy", env, seed=1)

    # Test with manual vec-env wrapping

    with pytest.raises(NotImplementedError):
        env = DummyVecEnv([lambda: DummyDictEnv(nested_dict_obs=True)])


def test_vec_normalize_image():
    env = VecNormalize(DummyVecEnv([lambda: DummyDictEnv()]), norm_obs_keys=["img"])
    assert env.observation_space.spaces["img"].dtype == np.float32
    assert (env.observation_space.spaces["img"].low == -env.clip_obs).all()
    assert (env.observation_space.spaces["img"].high == env.clip_obs).all()<|MERGE_RESOLUTION|>--- conflicted
+++ resolved
@@ -1,10 +1,6 @@
 from typing import Dict, Optional
 
-<<<<<<< HEAD
 import gymnasium as gym
-=======
-import gym
->>>>>>> 06ad5a88
 import numpy as np
 import pytest
 from gymnasium import spaces
@@ -73,13 +69,8 @@
 
     def step(self, action):
         reward = 0.0
-<<<<<<< HEAD
-        done = truncated = False
-        return self.observation_space.sample(), reward, done, truncated, {}
-=======
         terminated = truncated = False
         return self.observation_space.sample(), reward, terminated, truncated, {}
->>>>>>> 06ad5a88
 
     def reset(self, *, seed: Optional[int] = None, options: Optional[Dict] = None):
         if seed is not None:
