--- conflicted
+++ resolved
@@ -134,17 +134,10 @@
     long_description=long_description,
     long_description_content_type="text/markdown",
     version=__version__,
-<<<<<<< HEAD
     python_requires=">=3.7",
-    classifiers=[
-        "Programming Language :: Python :: 3",
-=======
-    python_requires=">=3.6",
     # PyPI package information.
     classifiers=[
         "Programming Language :: Python :: 3",
-        "Programming Language :: Python :: 3.6",
->>>>>>> 7b977d7b
         "Programming Language :: Python :: 3.7",
         "Programming Language :: Python :: 3.8",
         "Programming Language :: Python :: 3.9",
