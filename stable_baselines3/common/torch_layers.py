from itertools import zip_longest
from typing import Dict, List, Tuple, Type, Union

import gym
import torch as th
from torch import nn

from stable_baselines3.common.preprocessing import get_flattened_obs_dim, is_image_space
from stable_baselines3.common.type_aliases import TensorDict
from stable_baselines3.common.utils import get_device


class BaseFeaturesExtractor(nn.Module):
    """
    Base class that represents a features extractor.

    :param observation_space:
    :param features_dim: Number of features extracted.
    """

    def __init__(self, observation_space: gym.Space, features_dim: int = 0) -> None:
        super().__init__()
        assert features_dim > 0
        self._observation_space = observation_space
        self._features_dim = features_dim

    @property
    def features_dim(self) -> int:
        return self._features_dim


class FlattenExtractor(BaseFeaturesExtractor):
    """
    Feature extract that flatten the input.
    Used as a placeholder when feature extraction is not needed.

    :param observation_space:
    """

    def __init__(self, observation_space: gym.Space) -> None:
        super().__init__(observation_space, get_flattened_obs_dim(observation_space))
        self.flatten = nn.Flatten()

    def forward(self, observations: th.Tensor) -> th.Tensor:
        return self.flatten(observations)


class NatureCNN(BaseFeaturesExtractor):
    """
    CNN from DQN Nature paper:
        Mnih, Volodymyr, et al.
        "Human-level control through deep reinforcement learning."
        Nature 518.7540 (2015): 529-533.

    :param observation_space:
    :param features_dim: Number of features extracted.
        This corresponds to the number of unit for the last layer.
    :param normalized_image: Whether to assume that the image is already normalized
        or not (this disables dtype and bounds checks): when True, it only checks that
        the space is a Box and has 3 dimensions.
        Otherwise, it checks that it has expected dtype (uint8) and bounds (values in [0, 255]).
    """

<<<<<<< HEAD
    def __init__(self, observation_space: gym.Space, features_dim: int = 512):
        assert isinstance(observation_space, gym.spaces.Box), (
            "NatureCNN must be used with a gym.spaces.Box ",
            f"observation space, not {observation_space}",
        )
=======
    def __init__(
        self,
        observation_space: gym.spaces.Box,
        features_dim: int = 512,
        normalized_image: bool = False,
    ) -> None:
>>>>>>> 7fb8336f
        super().__init__(observation_space, features_dim)
        # We assume CxHxW images (channels first)
        # Re-ordering will be done by pre-preprocessing or wrapper
        assert is_image_space(observation_space, check_channels=False, normalized_image=normalized_image), (
            "You should use NatureCNN "
            f"only with images not with {observation_space}\n"
            "(you are probably using `CnnPolicy` instead of `MlpPolicy` or `MultiInputPolicy`)\n"
            "If you are using a custom environment,\n"
            "please check it using our env checker:\n"
            "https://stable-baselines3.readthedocs.io/en/master/common/env_checker.html.\n"
            "If you are using `VecNormalize` or already normalized channel-first images "
            "you should pass `normalize_images=False`: \n"
            "https://stable-baselines3.readthedocs.io/en/master/guide/custom_env.html"
        )
        n_input_channels = observation_space.shape[0]
        self.cnn = nn.Sequential(
            nn.Conv2d(n_input_channels, 32, kernel_size=8, stride=4, padding=0),
            nn.ReLU(),
            nn.Conv2d(32, 64, kernel_size=4, stride=2, padding=0),
            nn.ReLU(),
            nn.Conv2d(64, 64, kernel_size=3, stride=1, padding=0),
            nn.ReLU(),
            nn.Flatten(),
        )

        # Compute shape by doing one forward pass
        with th.no_grad():
            n_flatten = self.cnn(th.as_tensor(observation_space.sample()[None]).float()).shape[1]

        self.linear = nn.Sequential(nn.Linear(n_flatten, features_dim), nn.ReLU())

    def forward(self, observations: th.Tensor) -> th.Tensor:
        return self.linear(self.cnn(observations))


def create_mlp(
    input_dim: int,
    output_dim: int,
    net_arch: List[int],
    activation_fn: Type[nn.Module] = nn.ReLU,
    squash_output: bool = False,
    with_bias: bool = True,
) -> List[nn.Module]:
    """
    Create a multi layer perceptron (MLP), which is
    a collection of fully-connected layers each followed by an activation function.

    :param input_dim: Dimension of the input vector
    :param output_dim:
    :param net_arch: Architecture of the neural net
        It represents the number of units per layer.
        The length of this list is the number of layers.
    :param activation_fn: The activation function
        to use after each layer.
    :param squash_output: Whether to squash the output using a Tanh
        activation function
    :param with_bias: If set to False, the layers will not learn an additive bias
    :return:
    """

    if len(net_arch) > 0:
        modules = [nn.Linear(input_dim, net_arch[0], bias=with_bias), activation_fn()]
    else:
        modules = []

    for idx in range(len(net_arch) - 1):
        modules.append(nn.Linear(net_arch[idx], net_arch[idx + 1], bias=with_bias))
        modules.append(activation_fn())

    if output_dim > 0:
        last_layer_dim = net_arch[-1] if len(net_arch) > 0 else input_dim
        modules.append(nn.Linear(last_layer_dim, output_dim, bias=with_bias))
    if squash_output:
        modules.append(nn.Tanh())
    return modules


class MlpExtractor(nn.Module):
    """
    Constructs an MLP that receives the output from a previous features extractor (i.e. a CNN) or directly
    the observations (if no features extractor is applied) as an input and outputs a latent representation
    for the policy and a value network.
    The ``net_arch`` parameter allows to specify the amount and size of the hidden layers and how many
    of them are shared between the policy network and the value network. It is assumed to be a list with the following
    structure:

    1. An arbitrary length (zero allowed) number of integers each specifying the number of units in a shared layer.
       If the number of ints is zero, there will be no shared layers.
    2. An optional dict, to specify the following non-shared layers for the value network and the policy network.
       It is formatted like ``dict(vf=[<value layer sizes>], pi=[<policy layer sizes>])``.
       If it is missing any of the keys (pi or vf), no non-shared layers (empty list) is assumed.

    For example to construct a network with one shared layer of size 55 followed by two non-shared layers for the value
    network of size 255 and a single non-shared layer of size 128 for the policy network, the following layers_spec
    would be used: ``[55, dict(vf=[255, 255], pi=[128])]``. A simple shared network topology with two layers of size 128
    would be specified as [128, 128].

    Adapted from Stable Baselines.

    :param feature_dim: Dimension of the feature vector (can be the output of a CNN)
    :param net_arch: The specification of the policy and value networks.
        See above for details on its formatting.
    :param activation_fn: The activation function to use for the networks.
    :param device:
    """

    def __init__(
        self,
        feature_dim: int,
        net_arch: List[Union[int, Dict[str, List[int]]]],
        activation_fn: Type[nn.Module],
        device: Union[th.device, str] = "auto",
    ) -> None:
        super().__init__()
        device = get_device(device)
        shared_net: List[nn.Module] = []
        policy_net: List[nn.Module] = []
        value_net: List[nn.Module] = []
        policy_only_layers: List[int] = []  # Layer sizes of the network that only belongs to the policy network
        value_only_layers: List[int] = []  # Layer sizes of the network that only belongs to the value network
        last_layer_dim_shared = feature_dim

        # Iterate through the shared layers and build the shared parts of the network
        for layer in net_arch:
            if isinstance(layer, int):  # Check that this is a shared layer
                # TODO: give layer a meaningful name
                shared_net.append(nn.Linear(last_layer_dim_shared, layer))  # add linear of size layer
                shared_net.append(activation_fn())
                last_layer_dim_shared = layer
            else:
                assert isinstance(layer, dict), "Error: the net_arch list can only contain ints and dicts"
                if "pi" in layer:
                    assert isinstance(layer["pi"], list), "Error: net_arch[-1]['pi'] must contain a list of integers."
                    policy_only_layers = layer["pi"]

                if "vf" in layer:
                    assert isinstance(layer["vf"], list), "Error: net_arch[-1]['vf'] must contain a list of integers."
                    value_only_layers = layer["vf"]
                break  # From here on the network splits up in policy and value network

        last_layer_dim_pi = last_layer_dim_shared
        last_layer_dim_vf = last_layer_dim_shared

        # Build the non-shared part of the network
        for pi_layer_size, vf_layer_size in zip_longest(policy_only_layers, value_only_layers):
            if pi_layer_size is not None:
                assert isinstance(pi_layer_size, int), "Error: net_arch[-1]['pi'] must only contain integers."
                policy_net.append(nn.Linear(last_layer_dim_pi, pi_layer_size))
                policy_net.append(activation_fn())
                last_layer_dim_pi = pi_layer_size

            if vf_layer_size is not None:
                assert isinstance(vf_layer_size, int), "Error: net_arch[-1]['vf'] must only contain integers."
                value_net.append(nn.Linear(last_layer_dim_vf, vf_layer_size))
                value_net.append(activation_fn())
                last_layer_dim_vf = vf_layer_size

        # Save dim, used to create the distributions
        self.latent_dim_pi = last_layer_dim_pi
        self.latent_dim_vf = last_layer_dim_vf

        # Create networks
        # If the list of layers is empty, the network will just act as an Identity module
        self.shared_net = nn.Sequential(*shared_net).to(device)
        self.policy_net = nn.Sequential(*policy_net).to(device)
        self.value_net = nn.Sequential(*value_net).to(device)

    def forward(self, features: th.Tensor) -> Tuple[th.Tensor, th.Tensor]:
        """
        :return: latent_policy, latent_value of the specified network.
            If all layers are shared, then ``latent_policy == latent_value``
        """
        shared_latent = self.shared_net(features)
        return self.policy_net(shared_latent), self.value_net(shared_latent)

    def forward_actor(self, features: th.Tensor) -> th.Tensor:
        return self.policy_net(self.shared_net(features))

    def forward_critic(self, features: th.Tensor) -> th.Tensor:
        return self.value_net(self.shared_net(features))


class CombinedExtractor(BaseFeaturesExtractor):
    """
    Combined features extractor for Dict observation spaces.
    Builds a features extractor for each key of the space. Input from each space
    is fed through a separate submodule (CNN or MLP, depending on input shape),
    the output features are concatenated and fed through additional MLP network ("combined").

    :param observation_space:
    :param cnn_output_dim: Number of features to output from each CNN submodule(s). Defaults to
        256 to avoid exploding network sizes.
    :param normalized_image: Whether to assume that the image is already normalized
        or not (this disables dtype and bounds checks): when True, it only checks that
        the space is a Box and has 3 dimensions.
        Otherwise, it checks that it has expected dtype (uint8) and bounds (values in [0, 255]).
    """

    def __init__(
        self,
        observation_space: gym.spaces.Dict,
        cnn_output_dim: int = 256,
        normalized_image: bool = False,
    ) -> None:
        # TODO we do not know features-dim here before going over all the items, so put something there. This is dirty!
        super().__init__(observation_space, features_dim=1)

        extractors: Dict[str, nn.Module] = {}

        total_concat_size = 0
        for key, subspace in observation_space.spaces.items():
            if is_image_space(subspace, normalized_image=normalized_image):
                extractors[key] = NatureCNN(subspace, features_dim=cnn_output_dim, normalized_image=normalized_image)
                total_concat_size += cnn_output_dim
            else:
                # The observation key is a vector, flatten it if needed
                extractors[key] = nn.Flatten()
                total_concat_size += get_flattened_obs_dim(subspace)

        self.extractors = nn.ModuleDict(extractors)

        # Update the features dim manually
        self._features_dim = total_concat_size

    def forward(self, observations: TensorDict) -> th.Tensor:
        encoded_tensor_list = []

        for key, extractor in self.extractors.items():
            encoded_tensor_list.append(extractor(observations[key]))
        return th.cat(encoded_tensor_list, dim=1)


def get_actor_critic_arch(net_arch: Union[List[int], Dict[str, List[int]]]) -> Tuple[List[int], List[int]]:
    """
    Get the actor and critic network architectures for off-policy actor-critic algorithms (SAC, TD3, DDPG).

    The ``net_arch`` parameter allows to specify the amount and size of the hidden layers,
    which can be different for the actor and the critic.
    It is assumed to be a list of ints or a dict.

    1. If it is a list, actor and critic networks will have the same architecture.
        The architecture is represented by a list of integers (of arbitrary length (zero allowed))
        each specifying the number of units per layer.
       If the number of ints is zero, the network will be linear.
    2. If it is a dict,  it should have the following structure:
       ``dict(qf=[<critic network architecture>], pi=[<actor network architecture>])``.
       where the network architecture is a list as described in 1.

    For example, to have actor and critic that share the same network architecture,
    you only need to specify ``net_arch=[256, 256]`` (here, two hidden layers of 256 units each).

    If you want a different architecture for the actor and the critic,
    then you can specify ``net_arch=dict(qf=[400, 300], pi=[64, 64])``.

    .. note::
        Compared to their on-policy counterparts, no shared layers (other than the features extractor)
        between the actor and the critic are allowed (to prevent issues with target networks).

    :param net_arch: The specification of the actor and critic networks.
        See above for details on its formatting.
    :return: The network architectures for the actor and the critic
    """
    if isinstance(net_arch, list):
        actor_arch, critic_arch = net_arch, net_arch
    else:
        assert isinstance(net_arch, dict), "Error: the net_arch can only contain be a list of ints or a dict"
        assert "pi" in net_arch, "Error: no key 'pi' was provided in net_arch for the actor network"
        assert "qf" in net_arch, "Error: no key 'qf' was provided in net_arch for the critic network"
        actor_arch, critic_arch = net_arch["pi"], net_arch["qf"]
    return actor_arch, critic_arch<|MERGE_RESOLUTION|>--- conflicted
+++ resolved
@@ -61,20 +61,16 @@
         Otherwise, it checks that it has expected dtype (uint8) and bounds (values in [0, 255]).
     """
 
-<<<<<<< HEAD
-    def __init__(self, observation_space: gym.Space, features_dim: int = 512):
+    def __init__(
+        self,
+        observation_space: gym.Space,
+        features_dim: int = 512,
+        normalized_image: bool = False,
+    ) -> None:
         assert isinstance(observation_space, gym.spaces.Box), (
             "NatureCNN must be used with a gym.spaces.Box ",
             f"observation space, not {observation_space}",
         )
-=======
-    def __init__(
-        self,
-        observation_space: gym.spaces.Box,
-        features_dim: int = 512,
-        normalized_image: bool = False,
-    ) -> None:
->>>>>>> 7fb8336f
         super().__init__(observation_space, features_dim)
         # We assume CxHxW images (channels first)
         # Re-ordering will be done by pre-preprocessing or wrapper
