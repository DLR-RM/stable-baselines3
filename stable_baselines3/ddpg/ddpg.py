from typing import Any, Dict, Optional, Tuple, Type, Union

import torch as th

from stable_baselines3.common.buffers import ReplayBuffer
from stable_baselines3.common.noise import ActionNoise
from stable_baselines3.common.off_policy_algorithm import OffPolicyAlgorithm
from stable_baselines3.common.type_aliases import GymEnv, MaybeCallback, Schedule
from stable_baselines3.td3.policies import TD3Policy
from stable_baselines3.td3.td3 import TD3


class DDPG(TD3):
    """
    Deep Deterministic Policy Gradient (DDPG).

    Deterministic Policy Gradient: http://proceedings.mlr.press/v32/silver14.pdf
    DDPG Paper: https://arxiv.org/abs/1509.02971
    Introduction to DDPG: https://spinningup.openai.com/en/latest/algorithms/ddpg.html

    Note: we treat DDPG as a special case of its successor TD3.

    :param policy: The policy model to use (MlpPolicy, CnnPolicy, ...)
    :param env: The environment to learn from (if registered in Gym, can be str)
    :param learning_rate: learning rate for adam optimizer,
        the same learning rate will be used for all networks (Q-Values, Actor and Value function)
        it can be a function of the current progress remaining (from 1 to 0)
    :param buffer_size: size of the replay buffer
    :param learning_starts: how many steps of the model to collect transitions for before learning starts
    :param batch_size: Minibatch size for each gradient update
    :param tau: the soft update coefficient ("Polyak update", between 0 and 1)
    :param gamma: the discount factor
    :param train_freq: Update the model every ``train_freq`` steps. Alternatively pass a tuple of frequency and unit
        like ``(5, "step")`` or ``(2, "episode")``.
    :param gradient_steps: How many gradient steps to do after each rollout (see ``train_freq``)
        Set to ``-1`` means to do as many gradient steps as steps done in the environment
        during the rollout.
    :param action_noise: the action noise type (None by default), this can help
        for hard exploration problem. Cf common.noise for the different action noise type.
    :param replay_buffer_class: Replay buffer class to use (for instance ``HerReplayBuffer``).
        If ``None``, it will be automatically selected.
    :param replay_buffer_kwargs: Keyword arguments to pass to the replay buffer on creation.
    :param optimize_memory_usage: Enable a memory efficient variant of the replay buffer
        at a cost of more complexity.
        See https://github.com/DLR-RM/stable-baselines3/issues/37#issuecomment-637501195
    :param create_eval_env: Whether to create a second environment that will be
        used for evaluating the agent periodically. (Only available when passing string for the environment)
    :param policy_kwargs: additional arguments to be passed to the policy on creation
    :param verbose: the verbosity level: 0 no output, 1 info, 2 debug
    :param seed: Seed for the pseudo random generators
    :param device: Device (cpu, cuda, ...) on which the code should be run.
        Setting it to auto, the code will be run on the GPU if possible.
    :param _init_setup_model: Whether or not to build the network at the creation of the instance
    """

    def __init__(
        self,
        policy: Union[str, Type[TD3Policy]],
        env: Union[GymEnv, str],
        learning_rate: Union[float, Schedule] = 1e-3,
<<<<<<< HEAD
        buffer_size: int = 1000000,
=======
        buffer_size: int = 1000000,  # 1e6
>>>>>>> 652a6d02
        learning_starts: int = 100,
        batch_size: int = 100,
        tau: float = 0.005,
        gamma: float = 0.99,
        train_freq: Union[int, Tuple[int, str]] = (1, "episode"),
        gradient_steps: int = -1,
        action_noise: Optional[ActionNoise] = None,
        replay_buffer_class: Optional[ReplayBuffer] = None,
        replay_buffer_kwargs: Optional[Dict[str, Any]] = None,
        optimize_memory_usage: bool = False,
        tensorboard_log: Optional[str] = None,
        create_eval_env: bool = False,
        policy_kwargs: Dict[str, Any] = None,
        verbose: int = 0,
        seed: Optional[int] = None,
        device: Union[th.device, str] = "auto",
        _init_setup_model: bool = True,
    ):

        super(DDPG, self).__init__(
            policy=policy,
            env=env,
            learning_rate=learning_rate,
            buffer_size=buffer_size,
            learning_starts=learning_starts,
            batch_size=batch_size,
            tau=tau,
            gamma=gamma,
            train_freq=train_freq,
            gradient_steps=gradient_steps,
            action_noise=action_noise,
            replay_buffer_class=replay_buffer_class,
            replay_buffer_kwargs=replay_buffer_kwargs,
            policy_kwargs=policy_kwargs,
            tensorboard_log=tensorboard_log,
            verbose=verbose,
            device=device,
            create_eval_env=create_eval_env,
            seed=seed,
            optimize_memory_usage=optimize_memory_usage,
            # Remove all tricks from TD3 to obtain DDPG:
            # we still need to specify target_policy_noise > 0 to avoid errors
            policy_delay=1,
            target_noise_clip=0.0,
            target_policy_noise=0.1,
            _init_setup_model=False,
        )

        # Use only one critic
        if "n_critics" not in self.policy_kwargs:
            self.policy_kwargs["n_critics"] = 1

        if _init_setup_model:
            self._setup_model()

    def learn(
        self,
        total_timesteps: int,
        callback: MaybeCallback = None,
        log_interval: int = 4,
        eval_env: Optional[GymEnv] = None,
        eval_freq: int = -1,
        n_eval_episodes: int = 5,
        tb_log_name: str = "DDPG",
        eval_log_path: Optional[str] = None,
        reset_num_timesteps: bool = True,
    ) -> OffPolicyAlgorithm:

        return super(DDPG, self).learn(
            total_timesteps=total_timesteps,
            callback=callback,
            log_interval=log_interval,
            eval_env=eval_env,
            eval_freq=eval_freq,
            n_eval_episodes=n_eval_episodes,
            tb_log_name=tb_log_name,
            eval_log_path=eval_log_path,
            reset_num_timesteps=reset_num_timesteps,
        )<|MERGE_RESOLUTION|>--- conflicted
+++ resolved
@@ -58,11 +58,7 @@
         policy: Union[str, Type[TD3Policy]],
         env: Union[GymEnv, str],
         learning_rate: Union[float, Schedule] = 1e-3,
-<<<<<<< HEAD
-        buffer_size: int = 1000000,
-=======
         buffer_size: int = 1000000,  # 1e6
->>>>>>> 652a6d02
         learning_starts: int = 100,
         batch_size: int = 100,
         tau: float = 0.005,
