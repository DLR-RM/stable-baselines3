import io
import pathlib
import time
import warnings
from copy import deepcopy
from typing import Any, Dict, List, Optional, Tuple, Type, Union

import gym
import numpy as np
import torch as th

from stable_baselines3.common.base_class import BaseAlgorithm
from stable_baselines3.common.buffers import DictReplayBuffer, ReplayBuffer
from stable_baselines3.common.callbacks import BaseCallback
from stable_baselines3.common.noise import ActionNoise, VectorizedActionNoise
from stable_baselines3.common.policies import BasePolicy
from stable_baselines3.common.save_util import load_from_pkl, save_to_pkl
from stable_baselines3.common.type_aliases import GymEnv, MaybeCallback, RolloutReturn, Schedule, TrainFreq, TrainFrequencyUnit
from stable_baselines3.common.utils import safe_mean, should_collect_more_steps
from stable_baselines3.common.vec_env import VecEnv
from stable_baselines3.her.her_replay_buffer import HerReplayBuffer


class OffPolicyAlgorithm(BaseAlgorithm):
    """
    The base for Off-Policy algorithms (ex: SAC/TD3)

    :param policy: Policy object
    :param env: The environment to learn from
                (if registered in Gym, can be str. Can be None for loading trained models)
    :param policy_base: The base policy used by this method
    :param learning_rate: learning rate for the optimizer,
        it can be a function of the current progress remaining (from 1 to 0)
    :param buffer_size: size of the replay buffer
    :param learning_starts: how many steps of the model to collect transitions for before learning starts
    :param batch_size: Minibatch size for each gradient update
    :param tau: the soft update coefficient ("Polyak update", between 0 and 1)
    :param gamma: the discount factor
    :param train_freq: Update the model every ``train_freq`` steps. Alternatively pass a tuple of frequency and unit
        like ``(5, "step")`` or ``(2, "episode")``.
    :param gradient_steps: How many gradient steps to do after each rollout (see ``train_freq``)
        Set to ``-1`` means to do as many gradient steps as steps done in the environment
        during the rollout.
    :param action_noise: the action noise type (None by default), this can help
        for hard exploration problem. Cf common.noise for the different action noise type.
    :param replay_buffer_class: Replay buffer class to use (for instance ``HerReplayBuffer``).
        If ``None``, it will be automatically selected.
    :param replay_buffer_kwargs: Keyword arguments to pass to the replay buffer on creation.
    :param optimize_memory_usage: Enable a memory efficient variant of the replay buffer
        at a cost of more complexity.
        See https://github.com/DLR-RM/stable-baselines3/issues/37#issuecomment-637501195
    :param policy_kwargs: Additional arguments to be passed to the policy on creation
    :param tensorboard_log: the log location for tensorboard (if None, no logging)
    :param verbose: The verbosity level: 0 none, 1 training information, 2 debug
    :param device: Device on which the code should run.
        By default, it will try to use a Cuda compatible device and fallback to cpu
        if it is not possible.
    :param support_multi_env: Whether the algorithm supports training
        with multiple environments (as in A2C)
    :param create_eval_env: Whether to create a second environment that will be
        used for evaluating the agent periodically. (Only available when passing string for the environment)
    :param monitor_wrapper: When creating an environment, whether to wrap it
        or not in a Monitor wrapper.
    :param seed: Seed for the pseudo random generators
    :param use_sde: Whether to use State Dependent Exploration (SDE)
        instead of action noise exploration (default: False)
    :param sde_sample_freq: Sample a new noise matrix every n steps when using gSDE
        Default: -1 (only sample at the beginning of the rollout)
    :param use_sde_at_warmup: Whether to use gSDE instead of uniform sampling
        during the warm up phase (before learning starts)
    :param sde_support: Whether the model support gSDE or not
    :param remove_time_limit_termination: Remove terminations (dones) that are due to time limit.
        See https://github.com/hill-a/stable-baselines/issues/863
    :param supported_action_spaces: The action spaces supported by the algorithm.
    """

    def __init__(
        self,
        policy: Type[BasePolicy],
        env: Union[GymEnv, str],
        policy_base: Type[BasePolicy],
        learning_rate: Union[float, Schedule],
        buffer_size: int = 1_000_000,  # 1e6
        learning_starts: int = 100,
        batch_size: int = 256,
        tau: float = 0.005,
        gamma: float = 0.99,
        train_freq: Union[int, Tuple[int, str]] = (1, "step"),
        gradient_steps: int = 1,
        action_noise: Optional[ActionNoise] = None,
        replay_buffer_class: Optional[ReplayBuffer] = None,
        replay_buffer_kwargs: Optional[Dict[str, Any]] = None,
        optimize_memory_usage: bool = False,
        policy_kwargs: Optional[Dict[str, Any]] = None,
        tensorboard_log: Optional[str] = None,
        verbose: int = 0,
        device: Union[th.device, str] = "auto",
        support_multi_env: bool = False,
        create_eval_env: bool = False,
        monitor_wrapper: bool = True,
        seed: Optional[int] = None,
        use_sde: bool = False,
        sde_sample_freq: int = -1,
        use_sde_at_warmup: bool = False,
        sde_support: bool = True,
        remove_time_limit_termination: bool = False,
        supported_action_spaces: Optional[Tuple[gym.spaces.Space, ...]] = None,
    ):

        super(OffPolicyAlgorithm, self).__init__(
            policy=policy,
            env=env,
            policy_base=policy_base,
            learning_rate=learning_rate,
            policy_kwargs=policy_kwargs,
            tensorboard_log=tensorboard_log,
            verbose=verbose,
            device=device,
            support_multi_env=support_multi_env,
            create_eval_env=create_eval_env,
            monitor_wrapper=monitor_wrapper,
            seed=seed,
            use_sde=use_sde,
            sde_sample_freq=sde_sample_freq,
            supported_action_spaces=supported_action_spaces,
        )
        self.buffer_size = buffer_size
        self.batch_size = batch_size
        self.learning_starts = learning_starts
        self.tau = tau
        self.gamma = gamma
        self.gradient_steps = gradient_steps
        self.action_noise = action_noise
        self.optimize_memory_usage = optimize_memory_usage
        self.replay_buffer_class = replay_buffer_class
        if replay_buffer_kwargs is None:
            replay_buffer_kwargs = {}
        self.replay_buffer_kwargs = replay_buffer_kwargs
        self._episode_storage = None

        # Remove terminations (dones) that are due to time limit
        # see https://github.com/hill-a/stable-baselines/issues/863
        self.remove_time_limit_termination = remove_time_limit_termination

        # Save train freq parameter, will be converted later to TrainFreq object
        self.train_freq = train_freq

        self.actor = None  # type: Optional[th.nn.Module]
        self.replay_buffer = None  # type: Optional[ReplayBuffer]
        # Update policy keyword arguments
        if sde_support:
            self.policy_kwargs["use_sde"] = self.use_sde
        # For gSDE only
        self.use_sde_at_warmup = use_sde_at_warmup

    def _convert_train_freq(self) -> None:
        """
        Convert `train_freq` parameter (int or tuple)
        to a TrainFreq object.
        """
        if not isinstance(self.train_freq, TrainFreq):
            train_freq = self.train_freq

            # The value of the train frequency will be checked later
            if not isinstance(train_freq, tuple):
                train_freq = (train_freq, "step")

            try:
                train_freq = (train_freq[0], TrainFrequencyUnit(train_freq[1]))
            except ValueError:
                raise ValueError(f"The unit of the `train_freq` must be either 'step' or 'episode' not '{train_freq[1]}'!")

            if not isinstance(train_freq[0], int):
                raise ValueError(f"The frequency of `train_freq` must be an integer and not {train_freq[0]}")

            self.train_freq = TrainFreq(*train_freq)

    def _setup_model(self) -> None:
        self._setup_lr_schedule()
        self.set_random_seed(self.seed)

        # Use DictReplayBuffer if needed
        if self.replay_buffer_class is None:
            if isinstance(self.observation_space, gym.spaces.Dict):
                self.replay_buffer_class = DictReplayBuffer
            else:
                self.replay_buffer_class = ReplayBuffer

        elif self.replay_buffer_class == HerReplayBuffer:
            assert self.env is not None, "You must pass an environment when using `HerReplayBuffer`"

            # If using offline sampling, we need a classic replay buffer too
            if self.replay_buffer_kwargs.get("online_sampling", True):
                replay_buffer = None
            else:
                replay_buffer = DictReplayBuffer(
                    self.buffer_size,
                    self.observation_space,
                    self.action_space,
                    device=self.device,
<<<<<<< HEAD
                    n_envs=self.n_envs,
=======
>>>>>>> d496cd4d
                    optimize_memory_usage=self.optimize_memory_usage,
                )

            self.replay_buffer = HerReplayBuffer(
                self.env,
                self.buffer_size,
                device=self.device,
                replay_buffer=replay_buffer,
                **self.replay_buffer_kwargs,
            )

        if self.replay_buffer is None:
            self.replay_buffer = self.replay_buffer_class(
                self.buffer_size,
                self.observation_space,
                self.action_space,
                device=self.device,
                n_envs=self.n_envs,
                optimize_memory_usage=self.optimize_memory_usage,
                **self.replay_buffer_kwargs,
            )

        self.policy = self.policy_class(  # pytype:disable=not-instantiable
            self.observation_space,
            self.action_space,
            self.lr_schedule,
            **self.policy_kwargs,  # pytype:disable=not-instantiable
        )
        self.policy = self.policy.to(self.device)

        # Convert train freq parameter to TrainFreq object
        self._convert_train_freq()

    def save_replay_buffer(self, path: Union[str, pathlib.Path, io.BufferedIOBase]) -> None:
        """
        Save the replay buffer as a pickle file.

        :param path: Path to the file where the replay buffer should be saved.
            if path is a str or pathlib.Path, the path is automatically created if necessary.
        """
        assert self.replay_buffer is not None, "The replay buffer is not defined"
        save_to_pkl(path, self.replay_buffer, self.verbose)

    def load_replay_buffer(
        self,
        path: Union[str, pathlib.Path, io.BufferedIOBase],
        truncate_last_traj: bool = True,
    ) -> None:
        """
        Load a replay buffer from a pickle file.

        :param path: Path to the pickled replay buffer.
        :param truncate_last_traj: When using ``HerReplayBuffer`` with online sampling:
            If set to ``True``, we assume that the last trajectory in the replay buffer was finished
            (and truncate it).
            If set to ``False``, we assume that we continue the same trajectory (same episode).
        """
        self.replay_buffer = load_from_pkl(path, self.verbose)
        assert isinstance(self.replay_buffer, ReplayBuffer), "The replay buffer must inherit from ReplayBuffer class"

        # Backward compatibility with SB3 < 2.1.0 replay buffer
        # Keep old behavior: do not handle timeout termination separately
        if not hasattr(self.replay_buffer, "handle_timeout_termination"):  # pragma: no cover
            self.replay_buffer.handle_timeout_termination = False
            self.replay_buffer.timeouts = np.zeros_like(self.replay_buffer.dones)

        if isinstance(self.replay_buffer, HerReplayBuffer):
            assert self.env is not None, "You must pass an environment at load time when using `HerReplayBuffer`"
            self.replay_buffer.set_env(self.get_env())
            if truncate_last_traj:
                self.replay_buffer.truncate_last_trajectory()

    def _setup_learn(
        self,
        total_timesteps: int,
        eval_env: Optional[GymEnv],
        callback: MaybeCallback = None,
        eval_freq: int = 10000,
        n_eval_episodes: int = 5,
        log_path: Optional[str] = None,
        reset_num_timesteps: bool = True,
        tb_log_name: str = "run",
    ) -> Tuple[int, BaseCallback]:
        """
        cf `BaseAlgorithm`.
        """
        # Prevent continuity issue by truncating trajectory
        # when using memory efficient replay buffer
        # see https://github.com/DLR-RM/stable-baselines3/issues/46

        # Special case when using HerReplayBuffer,
        # the classic replay buffer is inside it when using offline sampling
        if isinstance(self.replay_buffer, HerReplayBuffer):
            replay_buffer = self.replay_buffer.replay_buffer
        else:
            replay_buffer = self.replay_buffer

        truncate_last_traj = (
            self.optimize_memory_usage
            and reset_num_timesteps
            and replay_buffer is not None
            and (replay_buffer.full or replay_buffer.pos > 0)
        )

        if truncate_last_traj:
            warnings.warn(
                "The last trajectory in the replay buffer will be truncated, "
                "see https://github.com/DLR-RM/stable-baselines3/issues/46."
                "You should use `reset_num_timesteps=False` or `optimize_memory_usage=False`"
                "to avoid that issue."
            )
            # Go to the previous index
            pos = (replay_buffer.pos - 1) % replay_buffer.buffer_size
            replay_buffer.dones[pos] = True

        return super()._setup_learn(
            total_timesteps,
            eval_env,
            callback,
            eval_freq,
            n_eval_episodes,
            log_path,
            reset_num_timesteps,
            tb_log_name,
        )

    def learn(
        self,
        total_timesteps: int,
        callback: MaybeCallback = None,
        log_interval: int = 4,
        eval_env: Optional[GymEnv] = None,
        eval_freq: int = -1,
        n_eval_episodes: int = 5,
        tb_log_name: str = "run",
        eval_log_path: Optional[str] = None,
        reset_num_timesteps: bool = True,
    ) -> "OffPolicyAlgorithm":

        total_timesteps, callback = self._setup_learn(
            total_timesteps,
            eval_env,
            callback,
            eval_freq,
            n_eval_episodes,
            eval_log_path,
            reset_num_timesteps,
            tb_log_name,
        )

        callback.on_training_start(locals(), globals())

        while self.num_timesteps < total_timesteps:
            rollout = self.collect_rollouts(
                self.env,
                train_freq=self.train_freq,
                action_noise=self.action_noise,
                callback=callback,
                learning_starts=self.learning_starts,
                replay_buffer=self.replay_buffer,
                log_interval=log_interval,
            )

            if rollout.continue_training is False:
                break

            if self.num_timesteps > 0 and self.num_timesteps > self.learning_starts:
                # If no `gradient_steps` is specified,
                # do as many gradients steps as steps performed during the rollout
                gradient_steps = self.gradient_steps if self.gradient_steps >= 0 else rollout.episode_timesteps
                # Special case when the user passes `gradient_steps=0`
                if gradient_steps > 0:
                    self.train(batch_size=self.batch_size, gradient_steps=gradient_steps)

        callback.on_training_end()

        return self

    def train(self, gradient_steps: int, batch_size: int) -> None:
        """
        Sample the replay buffer and do the updates
        (gradient descent and update target networks)
        """
        raise NotImplementedError()

    def _sample_action(
        self,
        learning_starts: int,
        action_noise: Optional[ActionNoise] = None,
        n_envs: int = 1,
    ) -> Tuple[np.ndarray, np.ndarray]:
        """
        Sample an action according to the exploration policy.
        This is either done by sampling the probability distribution of the policy,
        or sampling a random action (from a uniform distribution over the action space)
        or by adding noise to the deterministic output.

        :param action_noise: Action noise that will be used for exploration
            Required for deterministic policy (e.g. TD3). This can also be used
            in addition to the stochastic policy for SAC.
        :param learning_starts: Number of steps before learning for the warm-up phase.
        :param n_envs:
        :return: action to take in the environment
            and scaled action that will be stored in the replay buffer.
            The two differs when the action space is not normalized (bounds are not [-1, 1]).
        """
        # Select action randomly or according to policy
        if self.num_timesteps < learning_starts and not (self.use_sde and self.use_sde_at_warmup):
            # Warmup phase
            unscaled_action = np.array([self.action_space.sample() for _ in range(n_envs)])
        else:
            # Note: when using continuous actions,
            # we assume that the policy uses tanh to scale the action
            # We use non-deterministic action in the case of SAC, for TD3, it does not matter
            unscaled_action, _ = self.predict(self._last_obs, deterministic=False)

        # Rescale the action from [low, high] to [-1, 1]
        if isinstance(self.action_space, gym.spaces.Box):
            scaled_action = self.policy.scale_action(unscaled_action)

            # Add noise to the action (improve exploration)
            if action_noise is not None:
                scaled_action = np.clip(scaled_action + action_noise(), -1, 1)

            # We store the scaled action in the buffer
            buffer_action = scaled_action
            action = self.policy.unscale_action(scaled_action)
        else:
            # Discrete case, no need to normalize or clip
            buffer_action = unscaled_action
            action = buffer_action
        return action, buffer_action

    def _dump_logs(self) -> None:
        """
        Write log.
        """
        time_elapsed = time.time() - self.start_time
        fps = int((self.num_timesteps - self._num_timesteps_at_start) / (time_elapsed + 1e-8))
        self.logger.record("time/episodes", self._episode_num, exclude="tensorboard")
        if len(self.ep_info_buffer) > 0 and len(self.ep_info_buffer[0]) > 0:
            self.logger.record("rollout/ep_rew_mean", safe_mean([ep_info["r"] for ep_info in self.ep_info_buffer]))
            self.logger.record("rollout/ep_len_mean", safe_mean([ep_info["l"] for ep_info in self.ep_info_buffer]))
        self.logger.record("time/fps", fps)
        self.logger.record("time/time_elapsed", int(time_elapsed), exclude="tensorboard")
        self.logger.record("time/total_timesteps", self.num_timesteps, exclude="tensorboard")
        if self.use_sde:
            self.logger.record("train/std", (self.actor.get_std()).mean().item())

        if len(self.ep_success_buffer) > 0:
            self.logger.record("rollout/success_rate", safe_mean(self.ep_success_buffer))
        # Pass the number of timesteps for tensorboard
        self.logger.dump(step=self.num_timesteps)

    def _on_step(self) -> None:
        """
        Method called after each step in the environment.
        It is meant to trigger DQN target network update
        but can be used for other purposes
        """
        pass

    def _store_transition(
        self,
        replay_buffer: ReplayBuffer,
        buffer_action: np.ndarray,
        new_obs: Union[np.ndarray, Dict[str, np.ndarray]],
        reward: np.ndarray,
        dones: np.ndarray,
        infos: List[Dict[str, Any]],
    ) -> None:
        """
        Store transition in the replay buffer.
        We store the normalized action and the unnormalized observation.
        It also handles terminal observations (because VecEnv resets automatically).

        :param replay_buffer: Replay buffer object where to store the transition.
        :param buffer_action: normalized action
        :param new_obs: next observation in the current episode
            or first observation of the episode (when dones is True)
        :param reward: reward for the current transition
        :param dones: Termination signal
        :param infos: List of additional information about the transition.
            It may contain the terminal observations and information about timeout.
        """
        # Store only the unnormalized version
        if self._vec_normalize_env is not None:
            new_obs_ = self._vec_normalize_env.get_original_obs()
            reward_ = self._vec_normalize_env.get_original_reward()
        else:
            # Avoid changing the original ones
            self._last_original_obs, new_obs_, reward_ = self._last_obs, new_obs, reward

        # Avoid modification by reference
        next_obs = deepcopy(new_obs_)
        # As the VecEnv resets automatically, new_obs is already the
        # first observation of the next episode
        for i, done in enumerate(dones):
            if done and infos[i].get("terminal_observation") is not None:
                if isinstance(next_obs, dict):
                    next_obs_ = infos[i]["terminal_observation"]
                    # VecNormalize normalizes the terminal observation
                    if self._vec_normalize_env is not None:
                        next_obs_ = self._vec_normalize_env.unnormalize_obs(next_obs_)
                    # Replace next obs for the correct envs
                    for key in next_obs.keys():
                        next_obs[key][i] = next_obs_[key]
                else:
                    next_obs[i] = infos[i]["terminal_observation"]
                    # VecNormalize normalizes the terminal observation
                    if self._vec_normalize_env is not None:
                        next_obs[i] = self._vec_normalize_env.unnormalize_obs(next_obs[i, :])

        replay_buffer.add(
            self._last_original_obs,
            next_obs,
            buffer_action,
            reward_,
            dones,
            infos,
        )

        self._last_obs = new_obs
        # Save the unnormalized observation
        if self._vec_normalize_env is not None:
            self._last_original_obs = new_obs_

    def collect_rollouts(
        self,
        env: VecEnv,
        callback: BaseCallback,
        train_freq: TrainFreq,
        replay_buffer: ReplayBuffer,
        action_noise: Optional[ActionNoise] = None,
        learning_starts: int = 0,
        log_interval: Optional[int] = None,
    ) -> RolloutReturn:
        """
        Collect experiences and store them into a ``ReplayBuffer``.

        :param env: The training environment
        :param callback: Callback that will be called at each step
            (and at the beginning and end of the rollout)
        :param train_freq: How much experience to collect
            by doing rollouts of current policy.
            Either ``TrainFreq(<n>, TrainFrequencyUnit.STEP)``
            or ``TrainFreq(<n>, TrainFrequencyUnit.EPISODE)``
            with ``<n>`` being an integer greater than 0.
        :param action_noise: Action noise that will be used for exploration
            Required for deterministic policy (e.g. TD3). This can also be used
            in addition to the stochastic policy for SAC.
        :param learning_starts: Number of steps before learning for the warm-up phase.
        :param replay_buffer:
        :param log_interval: Log data every ``log_interval`` episodes
        :return:
        """
        # Switch to eval mode (this affects batch norm / dropout)
        self.policy.set_training_mode(False)

        num_collected_steps, num_collected_episodes = 0, 0

        assert isinstance(env, VecEnv), "You must pass a VecEnv"
        assert train_freq.frequency > 0, "Should at least collect one step or episode."

        if env.num_envs > 1:
            assert train_freq.unit == TrainFrequencyUnit.STEP, "You must use only one env when doing episodic training."

        # Vectorize action noise if needed
        if action_noise is not None and env.num_envs > 1 and not isinstance(action_noise, VectorizedActionNoise):
            action_noise = VectorizedActionNoise(action_noise, env.num_envs)

        if self.use_sde:
            self.actor.reset_noise(env.num_envs)

        callback.on_rollout_start()
        continue_training = True

        while should_collect_more_steps(train_freq, num_collected_steps, num_collected_episodes):
            if self.use_sde and self.sde_sample_freq > 0 and num_collected_steps % self.sde_sample_freq == 0:
                # Sample a new noise matrix
                self.actor.reset_noise(env.num_envs)

            # Select action randomly or according to policy
            actions, buffer_actions = self._sample_action(learning_starts, action_noise, env.num_envs)

            # Rescale and perform action
            new_obs, rewards, dones, infos = env.step(actions)

            self.num_timesteps += env.num_envs
            num_collected_steps += 1

            # Give access to local variables
            callback.update_locals(locals())
            # Only stop training if return value is False, not when it is None.
            if callback.on_step() is False:
                return RolloutReturn(num_collected_steps * env.num_envs, num_collected_episodes, continue_training=False)

            # Retrieve reward and episode length if using Monitor wrapper
            self._update_info_buffer(infos, dones)

            # Store data in replay buffer (normalized action and unnormalized observation)
            self._store_transition(replay_buffer, buffer_actions, new_obs, rewards, dones, infos)

            self._update_current_progress_remaining(self.num_timesteps, self._total_timesteps)

            # For DQN, check if the target network should be updated
            # and update the exploration schedule
            # For SAC/TD3, the update is dones as the same time as the gradient update
            # see https://github.com/hill-a/stable-baselines/issues/900
            self._on_step()

            for idx, done in enumerate(dones):
                if done:
                    # Update stats
                    num_collected_episodes += 1
                    self._episode_num += 1

                    if action_noise is not None:
                        kwargs = dict(indices=[idx]) if env.num_envs > 1 else {}
                        action_noise.reset(**kwargs)

                    # Log training infos
                    if log_interval is not None and self._episode_num % log_interval == 0:
                        self._dump_logs()

        callback.on_rollout_end()

        return RolloutReturn(num_collected_steps * env.num_envs, num_collected_episodes, continue_training)<|MERGE_RESOLUTION|>--- conflicted
+++ resolved
@@ -198,10 +198,7 @@
                     self.observation_space,
                     self.action_space,
                     device=self.device,
-<<<<<<< HEAD
                     n_envs=self.n_envs,
-=======
->>>>>>> d496cd4d
                     optimize_memory_usage=self.optimize_memory_usage,
                 )
 
