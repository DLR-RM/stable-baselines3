--- conflicted
+++ resolved
@@ -18,20 +18,6 @@
     """
     Test for DDPG and variants (TD3).
     """
-<<<<<<< HEAD
-    model = model_class(
-        "MlpPolicy",
-        "Pendulum-v1",
-        policy_kwargs=dict(net_arch=[64, 64]),
-        learning_starts=100,
-        verbose=1,
-        create_eval_env=True,
-        buffer_size=250,
-        gradient_steps=1,
-        action_noise=action_noise,
-    )
-    model.learn(total_timesteps=300, eval_freq=250)
-=======
     with pytest.warns(DeprecationWarning):  # `create_eval_env` and `eval_freq` are deprecated
         model = model_class(
             "MlpPolicy",
@@ -44,7 +30,6 @@
             action_noise=action_noise,
         )
         model.learn(total_timesteps=300, eval_freq=250)
->>>>>>> 4a558dd8
 
 
 @pytest.mark.parametrize("env_id", ["CartPole-v1", "Pendulum-v1"])
