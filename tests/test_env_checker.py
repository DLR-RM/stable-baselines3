import gymnasium as gym
import numpy as np
import pytest
from gymnasium import spaces

from stable_baselines3.common.env_checker import check_env


class ActionDictTestEnv(gym.Env):
    action_space = spaces.Dict({"position": spaces.Discrete(1), "velocity": spaces.Discrete(1)})
    observation_space = spaces.Box(low=-1.0, high=2.0, shape=(3,), dtype=np.float32)

    def step(self, action):
        observation = np.array([1.0, 1.5, 0.5], dtype=self.observation_space.dtype)
        reward = 1
<<<<<<< HEAD
        done = True
        truncated = False
        info = {}
        return observation, reward, done, truncated, info
=======
        terminated = True
        truncated = False
        info = {}
        return observation, reward, terminated, truncated, info
>>>>>>> 06ad5a88

    def reset(self):
        return np.array([1.0, 1.5, 0.5], dtype=self.observation_space.dtype), {}

    def render(self):
        pass


def test_check_env_dict_action():
    test_env = ActionDictTestEnv()

    with pytest.warns(Warning):
        check_env(env=test_env, warn=True)<|MERGE_RESOLUTION|>--- conflicted
+++ resolved
@@ -13,17 +13,10 @@
     def step(self, action):
         observation = np.array([1.0, 1.5, 0.5], dtype=self.observation_space.dtype)
         reward = 1
-<<<<<<< HEAD
-        done = True
-        truncated = False
-        info = {}
-        return observation, reward, done, truncated, info
-=======
         terminated = True
         truncated = False
         info = {}
         return observation, reward, terminated, truncated, info
->>>>>>> 06ad5a88
 
     def reset(self):
         return np.array([1.0, 1.5, 0.5], dtype=self.observation_space.dtype), {}
