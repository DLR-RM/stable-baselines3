--- conflicted
+++ resolved
@@ -110,21 +110,6 @@
     assert th.allclose(entropy.mean(), -log_prob.mean(), rtol=2e-4)
 
 
-<<<<<<< HEAD
-=======
-def test_multicategorical():
-    dist = MultiCategoricalDistribution(N_ACTIONS_MULTI)
-    set_random_seed(1)
-    action_logits = th.rand(N_SAMPLES, sum(N_ACTIONS_MULTI))
-    dist = dist.proba_distribution(action_logits)
-
-    actions = dist.get_actions()
-    entropy = dist.entropy()
-    log_prob = dist.log_prob(actions)
-    assert th.allclose(entropy.mean(), -log_prob.mean(), rtol=2e-4)
-
->>>>>>> 97db6995
-
 def test_bernoulli():
     # The entropy can be approximated by averaging the negative log likelihood
     # mean negative log likelihood == entropy
@@ -136,4 +121,4 @@
     actions = dist.get_actions()
     entropy = dist.entropy()
     log_prob = dist.log_prob(actions)
-    assert th.allclose(entropy.mean(), -log_prob.mean(), rtol=2e-4)
+    assert th.allclose(entropy.mean(), -log_prob.mean(), rtol=2e-4)